# Changelog
All notable changes to this project will be documented in this file.

The format is based on [Keep a Changelog](http://keepachangelog.com/en/1.0.0/)
and this project adheres to [Semantic Versioning](http://semver.org/spec/v2.0.0.html).

## [Unreleased]
### Added
<<<<<<< HEAD
- add a new `AddAssumptionStrategy` which adds an assumption to a tiling.
  In practice, when expanding a class, we actually remove an assumption to
  determine which rules to add.
- the `get_equations` method is now implemented for the strategies
  `AddAssumptionStrategy`, `SplittingStrategy`, and `FusionStrategy`.
- the `extra_paramters` method was implemented for symmetry strategies,
  allowing these to be used when enumerating tracked trees.
=======
- Add the `InsertionEncodingVerificationStrategy` which verifies n x 1 and
  1 x n tilings which have a regular topmost or bottommost insertion encoding.
>>>>>>> ead8f701

## [2.0.0] - 2020-06-17
### Added
All the necessary strategies for combinatorial exploration.

### Changed
Refactoring and speed up of many algorithm most notably the is empty check.

### Removed
- Support for Python 3.5 and earlier

## [1.0.2] - 2019-03-30
### Changed
- Update dependency versions

## [1.0.1] - 2019-08-26
### Changed
- Update comb_spec_searcher to 0.2.1

## [1.0.0] - 2019-08-26
### Added
- Remove factors from requirements if already implied by other requirement
list.
- Added tiling method `is_empty_cell` and `is_monotone_cell`
### Changed
- The `cell_basis` method of the tilings has an 1 obstruction for empty cell.
  The basis of a cell that is outside of the tiling is no longer defined.
- The requirement list in `cell_basis` method now finds intersections of
  requirement lists
- New `add_list_requirement` method to `Tiling`.
### Fixed
- Infinite recursion issue in get_genf.
- Close mongo when finished.

## [0.0.1] - 2019-06-02
### Added
- This changelog.<|MERGE_RESOLUTION|>--- conflicted
+++ resolved
@@ -6,7 +6,6 @@
 
 ## [Unreleased]
 ### Added
-<<<<<<< HEAD
 - add a new `AddAssumptionStrategy` which adds an assumption to a tiling.
   In practice, when expanding a class, we actually remove an assumption to
   determine which rules to add.
@@ -14,10 +13,8 @@
   `AddAssumptionStrategy`, `SplittingStrategy`, and `FusionStrategy`.
 - the `extra_paramters` method was implemented for symmetry strategies,
   allowing these to be used when enumerating tracked trees.
-=======
 - Add the `InsertionEncodingVerificationStrategy` which verifies n x 1 and
   1 x n tilings which have a regular topmost or bottommost insertion encoding.
->>>>>>> ead8f701
 
 ## [2.0.0] - 2020-06-17
 ### Added
