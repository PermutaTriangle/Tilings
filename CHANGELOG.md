--- conflicted
+++ resolved
@@ -5,19 +5,15 @@
 and this project adheres to [Semantic Versioning](http://semver.org/spec/v2.0.0.html).
 
 ## [Unreleased]
-<<<<<<< HEAD
 ### Added
 - `Tiling.remove_requirement` method that removes a requirement from a tiling.
 - `RemoveRequirementFactory` which adds the rules where we insert a requirement to a 
 tiling after we first remove that requirement. This is added to 
 `LocallyFactorableVerificationStrategy.pack`.
-=======
-### Added 
 - The tiling initialiser will now add factors of obstructions if it is implied by 
 multiple different obs and one requirement list of size possibly greater than one. 
 Previously it was only doing the case where a single ob's factor is implied by a 
 requirement.
->>>>>>> 900253e9
 
 ### Fixed
 - `ForgetTrackedSearcher` was not retroactively applying strategies that had a `basis`.
