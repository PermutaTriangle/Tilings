--- conflicted
+++ resolved
@@ -35,13 +35,10 @@
 - `TileScopePack.remove_strategy` method that removes a strategy from a pack.
 - `TargetedCellInsertionFactory` which inserts factors of gridded perms if it can 
   lead to factoring out a verified sub tiling. 
-<<<<<<< HEAD
 - `ComponentVerificationStrategy` which is added to component fusion packs. Other 
   verification strategies will stop verifying component assumptions.
-=======
 - `SubobstructionInsertionFactory` that inserts subobstructions and the pack
   `TileScopePack.subobstruction_placements` which uses it. 
->>>>>>> 07312322
 
 ### Fixed
 - `ForgetTrackedSearcher` was not retroactively applying strategies that had a `basis`.
