--- conflicted
+++ resolved
@@ -14,12 +14,9 @@
    `SplittingStrategy` in component fusion packs.
 - added equation generators to `FusionStrategy` for the case where one or both
    sides are positive
-<<<<<<< HEAD
 - added a `to_html_representation` method to `Tiling`
-=======
 - `SubclassVerificationFactory` and the corresponding strategy
 - `is_subclass` method to `Tiling`
->>>>>>> 67bce77f
 - added `point_and_row_and_col_placements` strategy
 
 ### Changed
