# Changelog
All notable changes to this project will be documented in this file.

The format is based on [Keep a Changelog](http://keepachangelog.com/en/1.0.0/)
and this project adheres to [Semantic Versioning](http://semver.org/spec/v2.0.0.html).

## [Unreleased]

## [3.1.0] - 2022-01-17
### Added
- `Tiling.remove_requirement` method that removes a requirement from a tiling.
- `RemoveRequirementFactory` which adds the rules where we insert a requirement to a
tiling after we first remove that requirement. This is added to
`LocallyFactorableVerificationStrategy.pack`.
- The tiling initialiser will now add factors of obstructions if it is implied by
multiple different obs and one requirement list of size possibly greater than one.
Previously it was only doing the case where a single ob's factor is implied by a
requirement.
- added `TileScopePack.requirement_and_row_and_col_placements`
- `PointJumpingFactory` which adds rules where requirements and assumptions can be 
swapped around a fusable row or column.
- `DeflationFactory` which adds rules where cells can be deflated into increasing or
  decreasing cells as obstructions can't occur across the sum/skew components in that
  cell.

### Fixed
- `ForgetTrackedSearcher` was not retroactively applying strategies that had a `basis`.
- Bug with sliding symmetries
- The tiling initialiser was not removing duplicate/redundant requirements.

### Changed
- One by one verification will now only verify subclasses of the given basis.
- Verification strategies no longer ignore parent
- `TrackedSearcher` now uses a `TrackedQueue` and is able to work with all packs
   and new future strategies.
- `TileScopePack.make_tracked` will add the appropriate tracking methods for 
  interleaving factors.
- The `GriddedPermReduction` limits the size of obstructions it tries to infer in 
  the `minimal_obs` method to the size of the largest obstruction already on the 
  tiling.
<<<<<<< HEAD
- `RequirementPlacement` adds empty cells when placing a point cell. This saves 
  some inferral in partial placements.
=======
- Don't reinitialise in the `Tiling.from_dict` method.
>>>>>>> 0de23144

### Deprecated
- Python 3.7 is no longer supported

## [3.0.0] - 2021-06-14
### Added
- Rearrange assumption strategy
- `TrackingAssumption.from_cell` method
- Counting for reverse fusion
- `FusionParallelSpecFinder`, `FusionIsomorphism` and `FusionBijection` subclasses
  to handle bijection involving fusion and assumption strategies.
- a `insertion_point_row_and_col_placements` pack in `TileScopePack`
- `TrackedSearcher` and `ForgetTrackedSearcher` that prioritise expanding classes
  with assumptions when the underlying tiling was expanded
- `TileScopePack.cell_insertions` which only does cell insertion and verification

### Changed
- Updated to use comb_spec_searcher 4.0.0
- Using `strategy_pack.make_fusion` or `strategy_pack.make_tracked` now automatically
  adds `RearrangeAssumptionFactory` with `apply_first=True` if `tracked=True`
- Moved several local function in `RearrangeConstructor` outward to make it pickleable
- Fixed isolated fusion bug
- Fusion is now a one-way strategy.
- Added length to name for `all_the_strategies` pack
- pack for locally factorable now account for the basis.

### Fixed
- Removed a redundant `Tiling.is_empty` check in the fusion algorithm.
- Ensure `is_atom` returns False for the empty tiling

### Deprecated
- Python 3.6 is no longer supported

## [2.5.0] - 2020-11-11
### Added
- Added sliding strategy
- 'GuidedSearcher' class which will search for specification with a specific set of
  underlying tilings. Includes methods 'from_spec' and 'from_uri' which creates a
  'GuidedSearcher' instance.
- Creates a new `LimitedAssumptionTileScope` that allows you to set a maximum number
    of assumptions allowable on any tiling

### Changed
- Updated comb_spec_searcher version for faster counting
- Added a point placement strategy to partial row and col placement packs.
- `TileScopePack.make_tracked` return a new pack with tracked fusion instead of
  only adding the `AddAssumptionFactory` to the pack
- `make_fusion` and `make_interleaving` make the pack name a little more descriptive
- Updated short obstruction verification to take a length argument

## [2.4.1] - 2020-10-28
### Added
- `to_tex` for gridded perms.
- `to_tikz` for gridded perms.
- `to_svg` for gridded perms.
- `to_gui` for tilings.
- Mappings for gridded perms: `column_reverse`, `row_complement`,
   `permute_columns`, `permute_rows` and `apply_perm_map_to_cell`.
- Mappings for tilings: `column_reverse`, `row_complement`,
   `permute_columns`, `permute_rows`, `apply_perm_map_to_cell`.
- `guess_from_gridded_perms` to guess tiling T from gridded perms in Grid(T).
- `enmerate_gp_up_to` counts gridded perms of length 0, 1, 2, ... up to a max length.
- Can sample and generate objects from fusion specifications.

### Fixed
- Anti-diagonal symmetry backward map was fixed.

## [2.3.1] - 2020-09-11
### Fixed
- Dependency issue when installing

## [2.3.0] - 2020-09-10
### Added
- introduced isolation levels to the fusion strategy
- added the `one_cell_only` option to `CellInsertionFactory`
- `remove_components_from_assumptions` method to `Tiling`
- `DetectComponentsStrategy` which removes cells from assumptions
   which are actual components. This replaces the need for the
   `SplittingStrategy` in component fusion packs.
- added equation generators to `FusionStrategy` for the case where one or both
   sides are positive
- added a `to_html_representation` method to `Tiling`
- `SubclassVerificationFactory` and the corresponding strategy
- `is_subclass` method to `Tiling`
- added `point_and_row_and_col_placements` strategy
- `ShortObstructionVerificationStrategy`
- using Github Actions for testing and deployment

### Changed
- insertion packs now use the `one_cell_only` option, and no longer use
  `RequirementCorroborationFactory`
- the `get_eq_symbol` and `get_op_symbol` are moved to `Strategy` rather than
  `Constructor`
- the `GriddedPermsOnTiling` algorithm was changed to build from minimal
  gridded perms in a breadth first manner. This is also include an option to
  limit the number of points placed on the minimal gridded perms.
- new default behavior of `RequirementInsertionFactory` is to only insert requirements
  on tilings that don't already have any
- converted the expansion strategies in several strategy packs to be a single set
- requirement corroboration is only enabled when requirements of length > 1 are placed
- A gridded permutation can now be built from any iterable of integer, not only
  from permutation.

### Fixed
- untracked constructors raise `NotImplementedError`
- forbid fusing a region containing a `TrackingAssumption` and a
  `ComponentAssumption`
- a tiling factors if a `ComponentAssumption` if the components of the region
  split into the factors
- only fuse non-empty regions to avoid creating unintentional rules a -> b
  where a and b are equivalent
- remove duplicate assumptions in the `AddAssumptionsStrategy`
- `Tiling.from_dict` will make a `Tiling` with no assumptions if the
  `assumptions` key is not in the dictionary.
- a factor with interleaving strategy has `inferrable=True`
- a factor with interleaving strategy return a normal factor strategy when
  there's no interleaving going on.
- removed the length argument to the `insertion_point_placements` pack which
  was not implemented, and thus raising an error.
- Bug that occurred when factoring the empty tiling
- fixed that the `partial` flag was ignored in `point_placements`
- isolation levels were not being passed to component fusion
- expanding a symmetry of 132 with both length 2 requirements


## [2.2.0] - 2020-07-08
### Added
- add the `can_be_equivalent` methods to `AddAssumptionsStrategy`,
  `SplittingStrategy`, and `FusionStrategy`.
- added a `get_assumption` method to `Tiling`

### Changed
- the `Factor` algorithm will now factor `TrackingAssumptions` if they span
  multiple factors of the tiling. This means that the `SplittingStrategy` is
  removed from the tracked `StrategyPack`. It does not factor
  `ComponentAssumptions`, so using this strategy still requires the
  `SplittingStrategy`.

### Fixed
- remove empty assumptions when creating extra parameters in `FusionStrategy`
- the method `Tiling.get_genf` returns the Catalan generating function for Av(123).
- correct the generating function equations for `SplittingStrategy`

### Removed
- Removed optional arguments from the `from_bytes` method on `Tiling`

## [2.1.0] - 2020-06-29
### Added
- add a new `AddAssumptionStrategy` which adds an assumption to a tiling.
  In practice, when expanding a class, we actually remove an assumption to
  determine which rules to add.
- the `get_equations` method is now implemented for the strategies
  `AddAssumptionStrategy`, `SplittingStrategy`, and `FusionStrategy`.
- the `extra_paramters` method was implemented for symmetry strategies,
  allowing these to be used when enumerating tracked trees.
- Add the `InsertionEncodingVerificationStrategy` which verifies n x 1 and
  1 x n tilings which have a regular topmost or bottommost insertion encoding.
- Added the `SumComponentAssumption` and `SkewComponentAssumption` giving the
  ability to track specifications using component fusion.
- add partial flag to `insertion_point_placements` and
  `insertion_row_and_col_placements`
- Allow fusing rows and columns which are positive on either or both sides.
- The tracking of interleaving factors is implemented, including the poly time
  algorithm. This includes the new strategy `AddInterleavingAssumptionFactory`
  which adds the assumptions required in order to enumerate when performing
  an interleaving factor strategy.
- The `TileScopePack` has a new method `make_interleaving` which by will change
  any factor strategy in the pack to allow interleaving. The default setting is
  for tracked, and so the assumption strategies are also added. This can be
  turned off with the flag `tracked=False`.
- The `possible_parameters` method on `Tiling` allowing for sanity checking
  specifications with multiple variables.
- `InsertionEncodingVerificationStrategy` was added to verification expansion
  packs.
- `forward_map_assumption` method on `Tiling`.

### Changed
- The definition of a local `TrackingAssumption` in `LocalEnumeration` now says
  it is local if every gp in it is local (before it was they all used the same
  single cell).
- the default in `LocalVerificationStrategy` is now `no_factors=False`.

### Fixed
- untracked fusion packs don't add assumption strategies
- the length parameter for `all_the_strategies` is passed correctly to the
  requirement insertion strategy.
- use fusion on positive `Av(123)` when expanding 1x1 verified classes
- fix bug that prevented applying all eight symmetries
- fix assumption mapping bug in `FusionStrategy`
- fix `__repr__` in `FusionStrategy`

## [2.0.0] - 2020-06-17
### Added
All the necessary strategies for combinatorial exploration.

### Changed
Refactoring and speed up of many algorithm most notably the is empty check.

### Removed
- Support for Python 3.5 and earlier

## [1.0.2] - 2019-03-30
### Changed
- Update dependency versions

## [1.0.1] - 2019-08-26
### Changed
- Update comb_spec_searcher to 0.2.1

## [1.0.0] - 2019-08-26
### Added
- Remove factors from requirements if already implied by other requirement
list.
- Added tiling method `is_empty_cell` and `is_monotone_cell`
### Changed
- The `cell_basis` method of the tilings has an 1 obstruction for empty cell.
  The basis of a cell that is outside of the tiling is no longer defined.
- The requirement list in `cell_basis` method now finds intersections of
  requirement lists
- New `add_list_requirement` method to `Tiling`.
### Fixed
- Infinite recursion issue in get_genf.
- Close mongo when finished.

## [0.0.1] - 2019-06-02
### Added
- This changelog.<|MERGE_RESOLUTION|>--- conflicted
+++ resolved
@@ -38,12 +38,9 @@
 - The `GriddedPermReduction` limits the size of obstructions it tries to infer in 
   the `minimal_obs` method to the size of the largest obstruction already on the 
   tiling.
-<<<<<<< HEAD
 - `RequirementPlacement` adds empty cells when placing a point cell. This saves 
   some inferral in partial placements.
-=======
 - Don't reinitialise in the `Tiling.from_dict` method.
->>>>>>> 0de23144
 
 ### Deprecated
 - Python 3.7 is no longer supported
