--- conflicted
+++ resolved
@@ -62,12 +62,9 @@
 - `is_component` method of assumptions updated to consider cell decomposition
 - `AddAssumptionsStrategy.is_reverible` is now True when the assumption covers the
   whole tiling.
-<<<<<<< HEAD
 - The default behavior for `RequirementInsertion` is to allow insertion of factorable
   requirements
-=======
 - Assumptions that cover a whole tiling do not count against the max_assumptions limit
->>>>>>> 0b9056fe
 
 ### Removed
 - `AddInterleavingAssumptionsFactory`. The factor strategy now adds the relevant
