--- conflicted
+++ resolved
@@ -28,10 +28,8 @@
   any factor strategy in the pack to allow interleaving. The default setting is
   for tracked, and so the assumption strategies are also added. This can be
   turned off with the flag `tracked=False`.
-<<<<<<< HEAD
 - The `possible_parameters` method on `Tiling` allowing for sanity checking
   specifications with multiple variables.
-=======
 - `InsertionEncodingVerificationStrategy` was added to verification expansion
   packs.
 - `forward_map_assumption` method on `Tiling`.
@@ -41,7 +39,6 @@
   it is local if every gp in it is local (before it was they all used the same
   single cell).
 - the default in `LocalVerificationStrategy` is now `no_factors=False`.
->>>>>>> b11baf61
 
 ### Fixed
 - untracked fusion packs don't add assumption strategies
