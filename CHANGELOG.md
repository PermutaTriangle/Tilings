--- conflicted
+++ resolved
@@ -25,14 +25,11 @@
 - `DeflationFactory` which adds rules where cells can be deflated into increasing or
   decreasing cells as obstructions can't occur across the sum/skew components in that
   cell.
-<<<<<<< HEAD
 - `PositiveCorroborationFactory` that inserts into cells which if positive makes 
   another cell empty. This strategy is added to most packs.
 - `TileScopePack.remove_strategy` method that removes a strategy from a pack.
-=======
 - `TargetedCellInsertionFactory` which inserts factors of gridded perms if it can 
   lead to factoring out a verified sub tiling. 
->>>>>>> e4cc309c
 
 ### Fixed
 - `ForgetTrackedSearcher` was not retroactively applying strategies that had a `basis`.
