--- conflicted
+++ resolved
@@ -5,13 +5,6 @@
 and this project adheres to [Semantic Versioning](http://semver.org/spec/v2.0.0.html).
 
 ## [Unreleased]
-<<<<<<< HEAD
-### Added
-- `TrackedClassDB` used by `TrackedSearcher`
-
-## [3.1.0] - 2022-01-17
-=======
->>>>>>> 28a61f86
 ### Added
 - added `TileScopePack.requirement_and_row_and_col_placements`
 - `AssumptionAndPointJumpingFactory` which adds rules where requirements and/or
@@ -45,12 +38,7 @@
   strategy so should be used with `RuleDBForest`.
 - `UnfusionFactory` that unfuses either all the rows or columns. Also non-productive.
 - `FusableRowAndColumnPlacementFactory` places fusable rows and columns.
-<<<<<<< HEAD
-=======
-- added the option `ignore_full_tiling_assumptions` to `LimitedAssumptionTileScope`
-  and therefore also to `TrackedSearcher`. If set to `True`, then full-tiling
-  assumptions do not count against the `max_assumptions` cap. The default is `False`.
->>>>>>> 28a61f86
+- `TrackedClassDB` used by `TrackedSearcher`
 
 ### Fixed
 - `Factor` was not factoring correctly with respect to component assumptions.
