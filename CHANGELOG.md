--- conflicted
+++ resolved
@@ -17,16 +17,13 @@
 Previously it was only doing the case where a single ob's factor is implied by a
 requirement.
 - added `TileScopePack.requirement_and_row_and_col_placements`
-<<<<<<< HEAD
 - `AssumptionAndPointJumpingFactory` which adds rules where requirements and/or 
   assumptions are swapped around a fusable row or column.
-=======
 - `PointJumpingFactory` which adds rules where requirements and assumptions can be 
 swapped around a fusable row or column.
 - `MonotoneSlidingFactory` that creates rules that swaps neighbouring cells if they
   are 'monotone' fusable, i.e., they are a generalized fusion with a monotone local 
   extra obstruction.
->>>>>>> 0ec3b0dd
 - `DeflationFactory` which adds rules where cells can be deflated into increasing or
   decreasing cells as obstructions can't occur across the sum/skew components in that
   cell.
