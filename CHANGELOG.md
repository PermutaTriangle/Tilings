# Changelog
All notable changes to this project will be documented in this file.

The format is based on [Keep a Changelog](http://keepachangelog.com/en/1.0.0/)
and this project adheres to [Semantic Versioning](http://semver.org/spec/v2.0.0.html).

## [Unreleased]
### Added
- added `TileScopePack.requirement_and_row_and_col_placements`
- `AssumptionAndPointJumpingFactory` which adds rules where requirements and/or
  assumptions are swapped around a fusable row or column.
- `PointJumpingFactory` which adds rules where requirements and assumptions can be
swapped around a fusable row or column.
- `MonotoneSlidingFactory` that creates rules that swaps neighbouring cells if they
  are 'monotone' fusable, i.e., they are a generalized fusion with a monotone local
  extra obstruction.
- `DeflationFactory` which adds rules where cells can be deflated into increasing or
  decreasing cells as obstructions can't occur across the sum/skew components in that
  cell.
- `CellReductionFactory` which changes a cell to monotone if at most one point of
  any crossing gp touches that cell.
- `PositiveCorroborationFactory` that inserts into cells which if positive makes
  another cell empty. Also, the `PointCorroborationFactory`, which does this for
  point or empty cells which is added to most packs.
- `TargetedCellInsertionFactory` which inserts factors of gridded perms if it can
  lead to factoring out a verified sub tiling.
- `ComponentVerificationStrategy` which is added to component fusion packs.
- `ComponentToPointAssumptionStrategy` that changes component assumptions to point
  assumptions. These strategies are yielded in `RearrangeAssumptionFactory`.
- `StrategyPack.kitchen_sinkify` to add many experimental strategies to the pack
- `SubobstructionInsertionFactory` that inserts subobstructions and the pack
  `TileScopePack.subobstruction_placements` which uses it.
- `FactorWithInterleavingStrategy.backward_map` so you can now generate permutation
  from specifications using interleaving factors.
- `DummyStrategy` that gives a quick template for making strategies.
- `PointingStrategy`, `AssumptionPointingFactory` and `RequirementPointingFactory`
  that place points directionless in non-point cells. This are a non-productive
  strategy so should be used with `RuleDBForest`.
- `UnfusionFactory` that unfuses either all the rows or columns. Also non-productive.
- `FusableRowAndColumnPlacementFactory` places fusable rows and columns.
- added the option `ignore_full_tiling_assumptions` to `LimitedAssumptionTileScope`
  and therefore also to `TrackedSearcher`. If set to `True`, then full-tiling
  assumptions do not count against the `max_assumptions` cap. The default is `False`.

### Fixed
- `Factor` was not factoring correctly with respect to component assumptions.
- `ComponentAssumption` are flipped when taking symmetries
- `Tiling.get_minimum_value` fixed for component assumptions
- `RearrangeAssumptionFactory` will ignore component assumptions
- `GriddedPermReduction.minimal_reqs` was removing requirements if they 
  were duplicates.

### Changed
- `TileScopePack.make_tracked` will add the appropriate tracking methods for
  interleaving factors and make strategies tracked if it can be.
- The `GriddedPermReduction` limits the size of obstructions it tries to infer in
  the `minimal_obs` method to the size of the largest obstruction already on the
  tiling.
- The `SymmetriesFactory` takes a basis and will not return any symmetries where
  any of the patterns of the obstruction are not subpatterns of some basis element.
  If no basis is given, all symmetries are returned.
- `RequirementPlacement` adds empty cells when placing a point cell. This saves
  some inferral in partial placements.
- Don't reinitialise in the `Tiling.from_dict` method.
- `GuidedSearcher` expands every symmetry
- `TileScopePack.pattern_placements` factors as an initial strategy.
- `is_component` method of assumptions updated to consider cell decomposition
- `AddAssumptionsStrategy.is_reverible` is now True when the assumption covers the
  whole tiling.
- The default behavior for `RequirementInsertion` is to allow insertion of factorable
  requirements
<<<<<<< HEAD
- Assumptions that cover a whole tiling do not count against the max_assumptions limit
- `OneByOneVerificationStrategy` will look up permpal.com to find the generating
  functions and min polys.
=======
>>>>>>> 947e19aa

### Removed
- `AddInterleavingAssumptionsFactory`. The factor strategy now adds the relevant
  assumptions where necessary directly, lowering the number of CVs needed.


## [3.1.0] - 2022-01-17
### Added
- `Tiling.remove_requirement` method that removes a requirement from a tiling.
- `RemoveRequirementFactory` which adds the rules where we insert a requirement to a
tiling after we first remove that requirement. This is added to
`LocallyFactorableVerificationStrategy.pack`.
- The tiling initialiser will now add factors of obstructions if it is implied by
multiple different obs and one requirement list of size possibly greater than one.
Previously it was only doing the case where a single ob's factor is implied by a
requirement.

### Fixed
- `ForgetTrackedSearcher` was not retroactively applying strategies that had a `basis`.
- Bug with sliding symmetries
- The tiling initialiser was not removing duplicate/redundant requirements.

### Changed
- One by one verification will now only verify subclasses of the given basis.
- Verification strategies no longer ignore parent
- `TrackedSearcher` now uses a `TrackedQueue` and is able to work with all packs
   and new future strategies.

### Deprecated
- Python 3.7 is no longer supported

## [3.0.0] - 2021-06-14
### Added
- Rearrange assumption strategy
- `TrackingAssumption.from_cell` method
- Counting for reverse fusion
- `FusionParallelSpecFinder`, `FusionIsomorphism` and `FusionBijection` subclasses
  to handle bijection involving fusion and assumption strategies.
- a `insertion_point_row_and_col_placements` pack in `TileScopePack`
- `TrackedSearcher` and `ForgetTrackedSearcher` that prioritise expanding classes
  with assumptions when the underlying tiling was expanded
- `TileScopePack.cell_insertions` which only does cell insertion and verification

### Changed
- Updated to use comb_spec_searcher 4.0.0
- Using `strategy_pack.make_fusion` or `strategy_pack.make_tracked` now automatically
  adds `RearrangeAssumptionFactory` with `apply_first=True` if `tracked=True`
- Moved several local function in `RearrangeConstructor` outward to make it pickleable
- Fixed isolated fusion bug
- Fusion is now a one-way strategy.
- Added length to name for `all_the_strategies` pack
- pack for locally factorable now account for the basis.

### Fixed
- Removed a redundant `Tiling.is_empty` check in the fusion algorithm.
- Ensure `is_atom` returns False for the empty tiling

### Deprecated
- Python 3.6 is no longer supported

## [2.5.0] - 2020-11-11
### Added
- Added sliding strategy
- 'GuidedSearcher' class which will search for specification with a specific set of
  underlying tilings. Includes methods 'from_spec' and 'from_uri' which creates a
  'GuidedSearcher' instance.
- Creates a new `LimitedAssumptionTileScope` that allows you to set a maximum number
    of assumptions allowable on any tiling

### Changed
- Updated comb_spec_searcher version for faster counting
- Added a point placement strategy to partial row and col placement packs.
- `TileScopePack.make_tracked` return a new pack with tracked fusion instead of
  only adding the `AddAssumptionFactory` to the pack
- `make_fusion` and `make_interleaving` make the pack name a little more descriptive
- Updated short obstruction verification to take a length argument

## [2.4.1] - 2020-10-28
### Added
- `to_tex` for gridded perms.
- `to_tikz` for gridded perms.
- `to_svg` for gridded perms.
- `to_gui` for tilings.
- Mappings for gridded perms: `column_reverse`, `row_complement`,
   `permute_columns`, `permute_rows` and `apply_perm_map_to_cell`.
- Mappings for tilings: `column_reverse`, `row_complement`,
   `permute_columns`, `permute_rows`, `apply_perm_map_to_cell`.
- `guess_from_gridded_perms` to guess tiling T from gridded perms in Grid(T).
- `enmerate_gp_up_to` counts gridded perms of length 0, 1, 2, ... up to a max length.
- Can sample and generate objects from fusion specifications.

### Fixed
- Anti-diagonal symmetry backward map was fixed.

## [2.3.1] - 2020-09-11
### Fixed
- Dependency issue when installing

## [2.3.0] - 2020-09-10
### Added
- introduced isolation levels to the fusion strategy
- added the `one_cell_only` option to `CellInsertionFactory`
- `remove_components_from_assumptions` method to `Tiling`
- `DetectComponentsStrategy` which removes cells from assumptions
   which are actual components. This replaces the need for the
   `SplittingStrategy` in component fusion packs.
- added equation generators to `FusionStrategy` for the case where one or both
   sides are positive
- added a `to_html_representation` method to `Tiling`
- `SubclassVerificationFactory` and the corresponding strategy
- `is_subclass` method to `Tiling`
- added `point_and_row_and_col_placements` strategy
- `ShortObstructionVerificationStrategy`
- using Github Actions for testing and deployment

### Changed
- insertion packs now use the `one_cell_only` option, and no longer use
  `RequirementCorroborationFactory`
- the `get_eq_symbol` and `get_op_symbol` are moved to `Strategy` rather than
  `Constructor`
- the `GriddedPermsOnTiling` algorithm was changed to build from minimal
  gridded perms in a breadth first manner. This is also include an option to
  limit the number of points placed on the minimal gridded perms.
- new default behavior of `RequirementInsertionFactory` is to only insert requirements
  on tilings that don't already have any
- converted the expansion strategies in several strategy packs to be a single set
- requirement corroboration is only enabled when requirements of length > 1 are placed
- A gridded permutation can now be built from any iterable of integer, not only
  from permutation.

### Fixed
- untracked constructors raise `NotImplementedError`
- forbid fusing a region containing a `TrackingAssumption` and a
  `ComponentAssumption`
- a tiling factors if a `ComponentAssumption` if the components of the region
  split into the factors
- only fuse non-empty regions to avoid creating unintentional rules a -> b
  where a and b are equivalent
- remove duplicate assumptions in the `AddAssumptionsStrategy`
- `Tiling.from_dict` will make a `Tiling` with no assumptions if the
  `assumptions` key is not in the dictionary.
- a factor with interleaving strategy has `inferrable=True`
- a factor with interleaving strategy return a normal factor strategy when
  there's no interleaving going on.
- removed the length argument to the `insertion_point_placements` pack which
  was not implemented, and thus raising an error.
- Bug that occurred when factoring the empty tiling
- fixed that the `partial` flag was ignored in `point_placements`
- isolation levels were not being passed to component fusion
- expanding a symmetry of 132 with both length 2 requirements


## [2.2.0] - 2020-07-08
### Added
- add the `can_be_equivalent` methods to `AddAssumptionsStrategy`,
  `SplittingStrategy`, and `FusionStrategy`.
- added a `get_assumption` method to `Tiling`

### Changed
- the `Factor` algorithm will now factor `TrackingAssumptions` if they span
  multiple factors of the tiling. This means that the `SplittingStrategy` is
  removed from the tracked `StrategyPack`. It does not factor
  `ComponentAssumptions`, so using this strategy still requires the
  `SplittingStrategy`.

### Fixed
- remove empty assumptions when creating extra parameters in `FusionStrategy`
- the method `Tiling.get_genf` returns the Catalan generating function for Av(123).
- correct the generating function equations for `SplittingStrategy`

### Removed
- Removed optional arguments from the `from_bytes` method on `Tiling`

## [2.1.0] - 2020-06-29
### Added
- add a new `AddAssumptionStrategy` which adds an assumption to a tiling.
  In practice, when expanding a class, we actually remove an assumption to
  determine which rules to add.
- the `get_equations` method is now implemented for the strategies
  `AddAssumptionStrategy`, `SplittingStrategy`, and `FusionStrategy`.
- the `extra_paramters` method was implemented for symmetry strategies,
  allowing these to be used when enumerating tracked trees.
- Add the `InsertionEncodingVerificationStrategy` which verifies n x 1 and
  1 x n tilings which have a regular topmost or bottommost insertion encoding.
- Added the `SumComponentAssumption` and `SkewComponentAssumption` giving the
  ability to track specifications using component fusion.
- add partial flag to `insertion_point_placements` and
  `insertion_row_and_col_placements`
- Allow fusing rows and columns which are positive on either or both sides.
- The tracking of interleaving factors is implemented, including the poly time
  algorithm. This includes the new strategy `AddInterleavingAssumptionFactory`
  which adds the assumptions required in order to enumerate when performing
  an interleaving factor strategy.
- The `TileScopePack` has a new method `make_interleaving` which by will change
  any factor strategy in the pack to allow interleaving. The default setting is
  for tracked, and so the assumption strategies are also added. This can be
  turned off with the flag `tracked=False`.
- The `possible_parameters` method on `Tiling` allowing for sanity checking
  specifications with multiple variables.
- `InsertionEncodingVerificationStrategy` was added to verification expansion
  packs.
- `forward_map_assumption` method on `Tiling`.

### Changed
- The definition of a local `TrackingAssumption` in `LocalEnumeration` now says
  it is local if every gp in it is local (before it was they all used the same
  single cell).
- the default in `LocalVerificationStrategy` is now `no_factors=False`.

### Fixed
- untracked fusion packs don't add assumption strategies
- the length parameter for `all_the_strategies` is passed correctly to the
  requirement insertion strategy.
- use fusion on positive `Av(123)` when expanding 1x1 verified classes
- fix bug that prevented applying all eight symmetries
- fix assumption mapping bug in `FusionStrategy`
- fix `__repr__` in `FusionStrategy`

## [2.0.0] - 2020-06-17
### Added
All the necessary strategies for combinatorial exploration.

### Changed
Refactoring and speed up of many algorithm most notably the is empty check.

### Removed
- Support for Python 3.5 and earlier

## [1.0.2] - 2019-03-30
### Changed
- Update dependency versions

## [1.0.1] - 2019-08-26
### Changed
- Update comb_spec_searcher to 0.2.1

## [1.0.0] - 2019-08-26
### Added
- Remove factors from requirements if already implied by other requirement
list.
- Added tiling method `is_empty_cell` and `is_monotone_cell`
### Changed
- The `cell_basis` method of the tilings has an 1 obstruction for empty cell.
  The basis of a cell that is outside of the tiling is no longer defined.
- The requirement list in `cell_basis` method now finds intersections of
  requirement lists
- New `add_list_requirement` method to `Tiling`.
### Fixed
- Infinite recursion issue in get_genf.
- Close mongo when finished.

## [0.0.1] - 2019-06-02
### Added
- This changelog.<|MERGE_RESOLUTION|>--- conflicted
+++ resolved
@@ -69,12 +69,9 @@
   whole tiling.
 - The default behavior for `RequirementInsertion` is to allow insertion of factorable
   requirements
-<<<<<<< HEAD
 - Assumptions that cover a whole tiling do not count against the max_assumptions limit
 - `OneByOneVerificationStrategy` will look up permpal.com to find the generating
   functions and min polys.
-=======
->>>>>>> 947e19aa
 
 ### Removed
 - `AddInterleavingAssumptionsFactory`. The factor strategy now adds the relevant
