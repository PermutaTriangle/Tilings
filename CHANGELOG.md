# Changelog
All notable changes to this project will be documented in this file.

The format is based on [Keep a Changelog](http://keepachangelog.com/en/1.0.0/)
and this project adheres to [Semantic Versioning](http://semver.org/spec/v2.0.0.html).

## [Unreleased]
### Added
- introduced isolation levels to the fusion strategy
- added the `one_cell_only` option to `CellInsertionFactory`
- `remove_components_from_assumptions` method to `Tiling`
- `DetectComponentsStrategy` which removes cells from assumptions
   which are actual components. This replaces the need for the
   `SplittingStrategy` in component fusion packs.

### Changed
- insertion packs now use the `one_cell_only` option, and no longer use
  `RequirementCorroborationFactory`
<<<<<<< HEAD
- the `get_eq_symbol` and `get_op_symbol` are moved to `Strategy` rather than
  `Constructor`

### Fixed
- untracked constructors raise `NotImplementedError`
=======
- forbid fusing a region containing a `TrackingAssumption` and a
  `ComponentAssumption`
- a tiling factors if a `ComponentAssumption` if the components of the region
  split into the factors

### Fixed
- only fuse non-empty regions to avoid creating unintentional rules a -> b
  where a and b are equivalent
>>>>>>> d71d59ac

## [2.2.0] - 2020-07-08
### Added
- add the `can_be_equivalent` methods to `AddAssumptionsStrategy`,
  `SplittingStrategy`, and `FusionStrategy`.
- added a `get_assumption` method to `Tiling`

### Changed
- the `Factor` algorithm will now factor `TrackingAssumptions` if they span
  multiple factors of the tiling. This means that the `SplittingStrategy` is
  removed from the tracked `StrategyPack`. It does not factor
  `ComponentAssumptions`, so using this strategy still requires the
  `SplittingStrategy`.

### Fixed
- remove empty assumptions when creating extra parameters in `FusionStrategy`
- the method `Tiling.get_genf` returns the Catalan generating function for Av(123).
- correct the generating function equations for `SplittingStrategy`

### Removed
- Removed optional arguments from the `from_bytes` method on `Tiling`

## [2.1.0] - 2020-06-29
### Added
- add a new `AddAssumptionStrategy` which adds an assumption to a tiling.
  In practice, when expanding a class, we actually remove an assumption to
  determine which rules to add.
- the `get_equations` method is now implemented for the strategies
  `AddAssumptionStrategy`, `SplittingStrategy`, and `FusionStrategy`.
- the `extra_paramters` method was implemented for symmetry strategies,
  allowing these to be used when enumerating tracked trees.
- Add the `InsertionEncodingVerificationStrategy` which verifies n x 1 and
  1 x n tilings which have a regular topmost or bottommost insertion encoding.
- Added the `SumComponentAssumption` and `SkewComponentAssumption` giving the
  ability to track specifications using component fusion.
- add partial flag to `insertion_point_placements` and
  `insertion_row_and_col_placements`
- Allow fusing rows and columns which are positive on either or both sides.
- The tracking of interleaving factors is implemented, including the poly time
  algorithm. This includes the new strategy `AddInterleavingAssumptionFactory`
  which adds the assumptions required in order to enumerate when performing
  an interleaving factor strategy.
- The `TileScopePack` has a new method `make_interleaving` which by will change
  any factor strategy in the pack to allow interleaving. The default setting is
  for tracked, and so the assumption strategies are also added. This can be
  turned off with the flag `tracked=False`.
- The `possible_parameters` method on `Tiling` allowing for sanity checking
  specifications with multiple variables.
- `InsertionEncodingVerificationStrategy` was added to verification expansion
  packs.
- `forward_map_assumption` method on `Tiling`.

### Changed
- The definition of a local `TrackingAssumption` in `LocalEnumeration` now says
  it is local if every gp in it is local (before it was they all used the same
  single cell).
- the default in `LocalVerificationStrategy` is now `no_factors=False`.

### Fixed
- untracked fusion packs don't add assumption strategies
- the length parameter for `all_the_strategies` is passed correctly to the
  requirement insertion strategy.
- use fusion on positive `Av(123)` when expanding 1x1 verified classes
- fix bug that prevented applying all eight symmetries
- fix assumption mapping bug in `FusionStrategy`
- fix `__repr__` in `FusionStrategy`

## [2.0.0] - 2020-06-17
### Added
All the necessary strategies for combinatorial exploration.

### Changed
Refactoring and speed up of many algorithm most notably the is empty check.

### Removed
- Support for Python 3.5 and earlier

## [1.0.2] - 2019-03-30
### Changed
- Update dependency versions

## [1.0.1] - 2019-08-26
### Changed
- Update comb_spec_searcher to 0.2.1

## [1.0.0] - 2019-08-26
### Added
- Remove factors from requirements if already implied by other requirement
list.
- Added tiling method `is_empty_cell` and `is_monotone_cell`
### Changed
- The `cell_basis` method of the tilings has an 1 obstruction for empty cell.
  The basis of a cell that is outside of the tiling is no longer defined.
- The requirement list in `cell_basis` method now finds intersections of
  requirement lists
- New `add_list_requirement` method to `Tiling`.
### Fixed
- Infinite recursion issue in get_genf.
- Close mongo when finished.

## [0.0.1] - 2019-06-02
### Added
- This changelog.<|MERGE_RESOLUTION|>--- conflicted
+++ resolved
@@ -16,13 +16,11 @@
 ### Changed
 - insertion packs now use the `one_cell_only` option, and no longer use
   `RequirementCorroborationFactory`
-<<<<<<< HEAD
 - the `get_eq_symbol` and `get_op_symbol` are moved to `Strategy` rather than
   `Constructor`
 
 ### Fixed
 - untracked constructors raise `NotImplementedError`
-=======
 - forbid fusing a region containing a `TrackingAssumption` and a
   `ComponentAssumption`
 - a tiling factors if a `ComponentAssumption` if the components of the region
@@ -31,7 +29,6 @@
 ### Fixed
 - only fuse non-empty regions to avoid creating unintentional rules a -> b
   where a and b are equivalent
->>>>>>> d71d59ac
 
 ## [2.2.0] - 2020-07-08
 ### Added
