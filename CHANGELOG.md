--- conflicted
+++ resolved
@@ -38,15 +38,12 @@
 - The `GriddedPermReduction` limits the size of obstructions it tries to infer in 
   the `minimal_obs` method to the size of the largest obstruction already on the 
   tiling.
-<<<<<<< HEAD
 - The `SymmetriesFactory` takes a basis and will not return any symmetries where 
   any of the patterns of the obstruction are not subpatterns of some basis element.
   If no basis is given, all symmetries are returned.
-=======
 - `RequirementPlacement` adds empty cells when placing a point cell. This saves 
   some inferral in partial placements.
 - Don't reinitialise in the `Tiling.from_dict` method.
->>>>>>> de27640e
 
 ### Deprecated
 - Python 3.7 is no longer supported
