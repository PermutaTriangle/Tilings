--- conflicted
+++ resolved
@@ -19,10 +19,8 @@
   ability to track specifications using component fusion.
 - add partial flag to `insertion_point_placements` and
   `insertion_row_and_col_placements`
-<<<<<<< HEAD
 - add `MinerVerificationStrategy` which allows verification of certain
   domino tilings.
-=======
 - Allow fusing rows and columns which are positive on either or both sides.
 - The tracking of interleaving factors is implemented, including the poly time
   algorithm. This includes the new strategy `AddInterleavingAssumptionFactory`
@@ -32,7 +30,6 @@
   any factor strategy in the pack to allow interleaving. The default setting is
   for tracked, and so the assumption strategies are also added. This can be
   turned off with the flag `tracked=False`.
->>>>>>> a82581c9
 
 ### Fixed
 - untracked fusion packs don't add assumption strategies
