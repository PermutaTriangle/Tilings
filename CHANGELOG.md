--- conflicted
+++ resolved
@@ -40,11 +40,7 @@
   there's no interleaving going on.
 - removed the length argument to the `insertion_point_placements` pack which
   was not implemented, and thus raising an error.
-<<<<<<< HEAD
-- typing issues introduced by updating to permuta 2.0.0
-=======
 - Bug that occurred when factoring the empty tiling
->>>>>>> 63b0cd64
 
 
 ## [2.2.0] - 2020-07-08
