--- conflicted
+++ resolved
@@ -17,11 +17,8 @@
   adds `RearrangeAssumptionFactory` with `apply_first=True` if `tracked=True`
 - Moved several local function in `RearrangeConstructor` outward to make it pickleable
 - Fixed isolated fusion bug
-<<<<<<< HEAD
 - Fusion is now a one-way strategy.
-=======
 - Added length to name for `all_the_strategies` pack
->>>>>>> d2ed3ac9
 
 ### Fixed
 - Removed a redundant `Tiling.is_empty` check in the fusion algorithm.
