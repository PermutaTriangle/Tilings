#!/usr/bin/env python
import os

from setuptools import find_packages, setup


def read(fname):
    return open(os.path.join(os.path.dirname(__file__), fname), encoding="utf-8").read()


def get_version(rel_path):
    for line in read(rel_path).splitlines():
        if line.startswith("__version__"):
            delim = '"' if '"' in line else "'"
            return line.split(delim)[1]
    raise RuntimeError("Unable to find version string.")


setup(
    name="tilings",
    version=get_version("tilings/__init__.py"),
    author="Permuta Triangle",
    author_email="permutatriangle@gmail.com",
    description="A Python library for gridded permutations and tilings.",
    license="BSD-3",
    keywords=(
        "permutation perm gridded pattern tiling avoid contain" "occurrences grid class"
    ),
    url="https://github.com/PermutaTriangle/Tilings",
    project_urls={
        "Source": "https://github.com/PermutaTriangle/Tilings",
        "Tracker": "https://github.com/PermutaTriangle/Tilings/issues",
    },
    packages=find_packages(exclude=["*.tests", "*.tests.*", "tests.*", "tests"]),
    long_description=read("README.rst"),
    install_requires=[
<<<<<<< HEAD
        "sympy==1.13.1",
        "comb-spec-searcher==4.2.0",
        "permuta==2.3.0",
=======
        "comb-spec-searcher>=4.2.0",
        "permuta>=2.3.0",
>>>>>>> 6a520223
    ],
    python_requires=">=3.8",
    include_package_data=True,
    classifiers=[
        "Development Status :: 5 - Production/Stable",
        "Intended Audience :: Education",
        "Intended Audience :: Science/Research",
        "License :: OSI Approved :: BSD License",
        "Programming Language :: Python :: 3",
        "Programming Language :: Python :: 3.8",
        "Programming Language :: Python :: 3.9",
        "Programming Language :: Python :: 3.10",
        "Programming Language :: Python :: Implementation :: CPython",
        "Programming Language :: Python :: Implementation :: PyPy",
        "Topic :: Education",
        "Topic :: Scientific/Engineering :: Mathematics",
    ],
    entry_points={"console_scripts": ["tilescope=tilings.cli:main"]},
)<|MERGE_RESOLUTION|>--- conflicted
+++ resolved
@@ -34,14 +34,8 @@
     packages=find_packages(exclude=["*.tests", "*.tests.*", "tests.*", "tests"]),
     long_description=read("README.rst"),
     install_requires=[
-<<<<<<< HEAD
-        "sympy==1.13.1",
-        "comb-spec-searcher==4.2.0",
-        "permuta==2.3.0",
-=======
         "comb-spec-searcher>=4.2.0",
         "permuta>=2.3.0",
->>>>>>> 6a520223
     ],
     python_requires=">=3.8",
     include_package_data=True,
