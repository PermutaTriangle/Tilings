--- conflicted
+++ resolved
@@ -24,23 +24,11 @@
     },
     packages=find_packages(),
     long_description=read("README.rst"),
-<<<<<<< HEAD
     install_requires=['comb-spec-searcher==0.5.0',
-                      'permuta==1.3.0',
-                      'pymongo==3.10.1',
-                      'sympy==1.5.1'],
-    setup_requires=['pytest-runner==5.2'],
-    tests_require=['pytest==5.4.1',
-                   'pytest-cov==2.8.1',
-                   'pytest-pep8==1.0.6',
-                   'pytest-isort==0.3.1'],
-=======
-    install_requires=['comb-spec-searcher==0.4.0',
                       'permuta==1.3.0',
                       'pymongo==3.10.1',
                       'requests==2.20.0',
                       'sympy==1.5.1'],
->>>>>>> 5477fa07
     python_requires='>=3.5',
     classifiers=[
         'Development Status :: 5 - Production/Stable',
