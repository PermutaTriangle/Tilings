--- conflicted
+++ resolved
@@ -24,16 +24,12 @@
     },
     packages=find_packages(),
     long_description=read("README.rst"),
-    install_requires=['comb-spec-searcher==0.2.1',
+    install_requires=['comb-spec-searcher==0.2.2',
                       'permuta==1.2.1',
                       'pymongo==3.9.0',
                       'sympy==1.4'],
     setup_requires=['pytest-runner==5.2'],
-<<<<<<< HEAD
     tests_require=['pytest==5.3.0',
-=======
-    tests_require=['pytest==5.2.4',
->>>>>>> cd31d19c
                    'pytest-cov==2.8.1',
                    'pytest-pep8==1.0.6',
                    'pytest-isort==0.3.1'],
