#!/usr/bin/env python
import os

from setuptools import find_packages, setup


def read(fname):
    return open(os.path.join(os.path.dirname(__file__), fname), encoding="utf-8").read()


setup(
    name="tilings",
    version="1.0.1",
    author="Permuta Triangle",
    author_email="permutatriangle@gmail.com",
    description="A Python library for gridded permutations and tilings.",
    license="BSD-3",
    keywords=("permutation perm gridded pattern tiling avoid contain"
              "occurrences grid class"),
    url="https://github.com/PermutaTriangle/Tilings",
    project_urls={
        'Source': 'https://github.com/PermutaTriangle/Tilings',
        'Tracker': 'https://github.com/PermutaTriangle/Tilings/issues'
    },
    packages=find_packages(),
    long_description=read("README.rst"),
<<<<<<< HEAD
    install_requires=['comb-spec-searcher==0.2.1',
=======
    install_requires=['comb-spec-searcher==0.2.2',
>>>>>>> 24a2ae7e
                      'permuta==1.2.1',
                      'pymongo==3.9.0',
                      'sympy==1.4'],
    setup_requires=['pytest-runner==5.1'],
<<<<<<< HEAD
    tests_require=['pytest==5.2.0',
=======
    tests_require=['pytest==5.1.3',
>>>>>>> 24a2ae7e
                   'pytest-cov==2.7.1',
                   'pytest-pep8==1.0.6',
                   'pytest-isort==0.3.1'],
    python_requires='>=3.5',
    classifiers=[
        'Development Status :: 5 - Production/Stable',
        'Intended Audience :: Education',
        'Intended Audience :: Science/Research',
        'License :: OSI Approved :: BSD License',

        'Programming Language :: Python :: 3',
        'Programming Language :: Python :: 3.5',
        'Programming Language :: Python :: 3.6',
        'Programming Language :: Python :: 3.7',
        'Programming Language :: Python :: Implementation :: CPython',
        'Programming Language :: Python :: Implementation :: PyPy',

        'Topic :: Education',
        'Topic :: Scientific/Engineering :: Mathematics',
    ],
)<|MERGE_RESOLUTION|>--- conflicted
+++ resolved
@@ -24,20 +24,12 @@
     },
     packages=find_packages(),
     long_description=read("README.rst"),
-<<<<<<< HEAD
-    install_requires=['comb-spec-searcher==0.2.1',
-=======
     install_requires=['comb-spec-searcher==0.2.2',
->>>>>>> 24a2ae7e
                       'permuta==1.2.1',
                       'pymongo==3.9.0',
                       'sympy==1.4'],
     setup_requires=['pytest-runner==5.1'],
-<<<<<<< HEAD
     tests_require=['pytest==5.2.0',
-=======
-    tests_require=['pytest==5.1.3',
->>>>>>> 24a2ae7e
                    'pytest-cov==2.7.1',
                    'pytest-pep8==1.0.6',
                    'pytest-isort==0.3.1'],
