#!/usr/bin/env python
import os

from setuptools import find_packages, setup


def read(fname):
    return open(os.path.join(os.path.dirname(__file__), fname), encoding="utf-8").read()


setup(
    name="tilings",
    version="1.0.1",
    author="Permuta Triangle",
    author_email="permutatriangle@gmail.com",
    description="A Python library for gridded permutations and tilings.",
    license="BSD-3",
    keywords=("permutation perm gridded pattern tiling avoid contain"
              "occurrences grid class"),
    url="https://github.com/PermutaTriangle/Tilings",
    project_urls={
        'Source': 'https://github.com/PermutaTriangle/Tilings',
        'Tracker': 'https://github.com/PermutaTriangle/Tilings/issues'
    },
    packages=find_packages(),
    long_description=read("README.rst"),
<<<<<<< HEAD
    install_requires=['comb-spec-searcher==0.2.1',
=======
    install_requires=['comb-spec-searcher==0.2.2',
>>>>>>> 199a6772
                      'permuta==1.2.1',
                      'pymongo==3.9.0',
                      'sympy==1.4'],
    setup_requires=['pytest-runner==5.1'],
    tests_require=['pytest==5.2.0',
<<<<<<< HEAD
                   'pytest-cov==2.8.1',
=======
                   'pytest-cov==2.8.0',
>>>>>>> 199a6772
                   'pytest-pep8==1.0.6',
                   'pytest-isort==0.3.1'],
    python_requires='>=3.5',
    classifiers=[
        'Development Status :: 5 - Production/Stable',
        'Intended Audience :: Education',
        'Intended Audience :: Science/Research',
        'License :: OSI Approved :: BSD License',

        'Programming Language :: Python :: 3',
        'Programming Language :: Python :: 3.5',
        'Programming Language :: Python :: 3.6',
        'Programming Language :: Python :: 3.7',
        'Programming Language :: Python :: Implementation :: CPython',
        'Programming Language :: Python :: Implementation :: PyPy',

        'Topic :: Education',
        'Topic :: Scientific/Engineering :: Mathematics',
    ],
)<|MERGE_RESOLUTION|>--- conflicted
+++ resolved
@@ -24,21 +24,13 @@
     },
     packages=find_packages(),
     long_description=read("README.rst"),
-<<<<<<< HEAD
-    install_requires=['comb-spec-searcher==0.2.1',
-=======
     install_requires=['comb-spec-searcher==0.2.2',
->>>>>>> 199a6772
                       'permuta==1.2.1',
                       'pymongo==3.9.0',
                       'sympy==1.4'],
     setup_requires=['pytest-runner==5.1'],
     tests_require=['pytest==5.2.0',
-<<<<<<< HEAD
                    'pytest-cov==2.8.1',
-=======
-                   'pytest-cov==2.8.0',
->>>>>>> 199a6772
                    'pytest-pep8==1.0.6',
                    'pytest-isort==0.3.1'],
     python_requires='>=3.5',
