#!/usr/bin/env python
import os

from setuptools import find_packages, setup


def read(fname):
    return open(os.path.join(os.path.dirname(__file__), fname), encoding="utf-8").read()


setup(
    name="tilings",
    version="1.0.1",
    author="Permuta Triangle",
    author_email="permutatriangle@gmail.com",
    description="A Python library for gridded permutations and tilings.",
    license="BSD-3",
    keywords=("permutation perm gridded pattern tiling avoid contain"
              "occurrences grid class"),
    url="https://github.com/PermutaTriangle/Tilings",
    project_urls={
        'Source': 'https://github.com/PermutaTriangle/Tilings',
        'Tracker': 'https://github.com/PermutaTriangle/Tilings/issues'
    },
    packages=find_packages(),
    long_description=read("README.rst"),
    install_requires=['comb-spec-searcher==0.2.1',
                      'permuta==1.2.1',
                      'pymongo==3.10.0',
<<<<<<< HEAD
                      'sympy==1.5'],
=======
                      'sympy==1.4'],
>>>>>>> 221e0c0d
    setup_requires=['pytest-runner==5.2'],
    tests_require=['pytest==5.3.1',
                   'pytest-cov==2.8.1',
                   'pytest-pep8==1.0.6',
                   'pytest-isort==0.3.1'],
    python_requires='>=3.5',
    classifiers=[
        'Development Status :: 5 - Production/Stable',
        'Intended Audience :: Education',
        'Intended Audience :: Science/Research',
        'License :: OSI Approved :: BSD License',

        'Programming Language :: Python :: 3',
        'Programming Language :: Python :: 3.5',
        'Programming Language :: Python :: 3.6',
        'Programming Language :: Python :: 3.7',
        'Programming Language :: Python :: Implementation :: CPython',
        'Programming Language :: Python :: Implementation :: PyPy',

        'Topic :: Education',
        'Topic :: Scientific/Engineering :: Mathematics',
    ],
)<|MERGE_RESOLUTION|>--- conflicted
+++ resolved
@@ -24,14 +24,10 @@
     },
     packages=find_packages(),
     long_description=read("README.rst"),
-    install_requires=['comb-spec-searcher==0.2.1',
+    install_requires=['comb-spec-searcher==0.2.2',
                       'permuta==1.2.1',
                       'pymongo==3.10.0',
-<<<<<<< HEAD
                       'sympy==1.5'],
-=======
-                      'sympy==1.4'],
->>>>>>> 221e0c0d
     setup_requires=['pytest-runner==5.2'],
     tests_require=['pytest==5.3.1',
                    'pytest-cov==2.8.1',
