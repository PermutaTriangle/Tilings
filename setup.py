--- conflicted
+++ resolved
@@ -27,17 +27,8 @@
     install_requires=['comb-spec-searcher==0.4.0',
                       'permuta==1.3.0',
                       'pymongo==3.10.1',
-<<<<<<< HEAD
-                      'sympy==1.5.1'],
-    setup_requires=['pytest-runner==5.2'],
-    tests_require=['pytest==5.4.0',
-                   'pytest-cov==2.8.1',
-                   'pytest-pep8==1.0.6',
-                   'pytest-isort==0.3.1'],
-=======
                       'requests==2.20.0',
                       'sympy==1.5.1'],
->>>>>>> 35e49c83
     python_requires='>=3.5',
     classifiers=[
         'Development Status :: 5 - Production/Stable',
