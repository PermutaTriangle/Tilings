--- conflicted
+++ resolved
@@ -18,11 +18,7 @@
 
 setup(
     name="tilings",
-<<<<<<< HEAD
     version=get_version("tilings/__init__.py"),
-=======
-    version="2.5.0",
->>>>>>> c9d29598
     author="Permuta Triangle",
     author_email="permutatriangle@gmail.com",
     description="A Python library for gridded permutations and tilings.",
@@ -35,7 +31,7 @@
         "Source": "https://github.com/PermutaTriangle/Tilings",
         "Tracker": "https://github.com/PermutaTriangle/Tilings/issues",
     },
-    packages=find_packages(),
+    packages=find_packages(exclude=["*.tests", "*.tests.*", "tests.*", "tests"]),
     long_description=read("README.rst"),
     install_requires=[
         "comb-spec-searcher==2.4.0",
