# TODO: Docstring
# TODO: Make python2.7 compatible once permuta is


import warnings

from builtins import dict
from collections import OrderedDict
from itertools import product
from operator import itemgetter
from permuta import Perm
from permuta import PermSet
from permuta.misc import ordered_set_partitions, flatten
from permuta.descriptors import Descriptor


class Block(object):
    """Different blocks for Tilings, for convenience."""
    all = PermSet()
    point = PermSet([Perm(0,)])  # TODO: Make a new optimized perm set if this is a bottleneck
    increasing = PermSet.avoiding(Perm((1, 0)))
    decreasing = PermSet.avoiding(Perm((0, 1)))
    def __new__(_cls):
        warnings.warn("Block class should not be instantiated")


class Tiling(dict, Descriptor):
    """Tiling class.

    Coordinates/cells are tuples of (i, j) which work in the traditional matrix way.
    """

    __specified_labels = {}

    def __init__(self, tiles=()):
        info = []
        super(Tiling, self).__init__(self._init_helper(tiles, info))
        self._hash, self._max_i, self._max_j, self._point_cells = info
        #for key, value in iteritems(tiles):
        #    print(key, value)
        #if isinstance(rule, list):
        #    self.rule = {(i, j): rule[i][j]
        #                 for i in range(len(rule))
        #                 for j in range(len(rule[i]))
        #                 if rule[i][j] is not None}
        #else:
        #    self.rule = {(i, j): s
        #                 for ((i,j), s) in rule.items()
        #                 if s is not None}

    def _init_helper(self, tiles, info):
        point_perm_set = Block.point
        point_cells = []
        hash_sum = 0
        max_i = 0
        max_j = 0
        for key_val in tiles.items():  # Builds the tuple in python2
            hash_sum += hash(key_val)
            cell, perm_set = key_val
            if perm_set is point_perm_set:
                point_cells.append(cell)
            i, j = cell
            max_i = max(max_i, i)
            max_j = max(max_j, j)
            yield key_val
        info.append(hash(hash_sum))
        info.append(max_i)
        info.append(max_j)
        info.append(point_cells)

    @classmethod
    def label(cls, block, label):
        warnings.warn("Method signature may change", PendingDeprecationWarning)
        cls.__specified_labels[block] = label

    @property
    def point_cells(self):
        return self._point_cells

    @property
    def total_points(self):
        return len(self._point_cells)

    def get_row(number):
        return {cell: block for cell, block in self.items() if cell[0] == number}

    def get_col(number):
        return {cell: block for cell, block in self.items() if cell[1] == number}

    def __hash__(self):
        return self._hash

    def __repr__(self):
        format_string = "<A tiling of {} non-empty tiles>"
        return format_string.format(len(self))

    def __str__(self):
        max_i = self._max_i
        max_j = self._max_j

        result = []

        # Create tiling lines
        for i in range(2*max_i + 3):
            for j in range(2*max_j + 3):
                # Whether or not a vertical line and a horizontal line is present
                vertical = j % 2 == 0
                horizontal = i % 2 == 0
                if vertical:
                    if horizontal:
                        result.append("+")
                    else:
                        result.append("|")
                elif horizontal:
                    result.append("-")
                else:
                    result.append(" ")
            result.append("\n")

        labels = OrderedDict()

        # Put the sets in the tiles
        row_width = 2*max_j + 4
        for (i, j), perm_set in self.items():
            # Check if label has been specified
            specified_label = self.__specified_labels.get(perm_set)
            if specified_label is None:
                # Use generic label (could reuse specified label)
                label = labels.get(perm_set)
                if label is None:
                    label = str(len(labels) + 1)
                    labels[perm_set] = label
            else:
                # If label specified, then use it
                label = specified_label
            index = (2*i + 1)*row_width + 2*j + 1
            result[index] = label

        # Legend at bottom
        for perm_set, label in labels.items():
            result.append(label)
            result.append(": ")
            result.append(str(perm_set))
            result.append("\n")

        return "".join(result)

    def rank(self):
        """Ranks Tiling by difficulty.
        
        0 - Empty Tiling
        1 - Tiling consisting only of points where none interleave.
        2 - Tiling consisting of points and sets where none interleave.
        3 - Tiling consisting of points and sets where points interleave in a column or row.
        4 - Tiling consisting of points and sets where a point and set interleave in a column or row.
<<<<<<< HEAD
        5 - Tiling consisting of points that interleave in an L shape.
        6 - Tiling consisting of sets that interleave.
        7 - Tilings that make L or square shapes with points and sets mixed.
        """
=======
        5 - Tiling consisting of points and sets where points interleave in an L or square shape.
        6 - Tiling consisting of points and sets where sets and points interleave in an L  or square shape but no sets interleave in a column or row.
        7 - Tiling consisting of points and sets where sets interleave in a column or row.
        8 - Tiling consisting of points and sets where sets interleave in an L shape.
        9 - Tiling consisting of points and sets where sets interleave in a square shape.
    '''
    def rank(self):
>>>>>>> 39c46a8a
        n = self._max_i
        m = self._max_j
        rows = [0]*n
        cols = [0]*m
        sets = []
        for i,j in self:
            if self[(i,j)] is Block.point:
                if rows[i] in (1,2):
                    rows[i] += 2
                else:
                    rows[i] = max(1, rows[i])
                if cols[j] in (1,2):
                    cols[j] += 2
                else:
                    cols[j] = max(1, cols[j])
            else:
                sets.append((i,j))
                if rows[i] in (1,3):
                    rows[i] = 4
                elif rows[i] in (2,4):
                    rows[i] = 7
                else:
                    rows[i] = max(2, rows[i])
                if cols[j] in (1,3):
                    cols[j] = 4
                elif cols[j] in (2,4):
                    cols[j] = 7
                else:
                    cols[j] = max(2, cols[j])

        res = max(max(rows), max(cols))
        
        for i,j in self:
            if self[(i,j)] is Block.point:
                if rows[i] == 3 and cols[j] == 3:
                    res = max(res, 5)
                elif rows[i] in (3,4) and cols[j] in (3,4):
                    res = max(res, 6) 
            else:
                if rows[i] == 4 and cols[j] == 4:
                    res = max(res, 6)
                elif rows[i] == 7 and cols[j] == 7:
                    res = max(res, 8)

        if res == 8:
            for i, a in enumerate(sets):
                for j, b in enumerate(sets[i+1:]):
                    for k, c in enumerate(sets[i+j+1:]):
                        for d in sets[i+j+k+1:]:
                            x, y, z, w = sorted((a,b,c,d))
                            if x[0] == y[0] and z[0] == w[0] and x[1] == z[1] and y[1] == w[1]:
                                res = 9

        return res


Tiling.label(Block.increasing, "/")
Tiling.label(Block.decreasing, "\\")
Tiling.label(Block.point, "o")


class PermSetTiled(object):  # Really, it should be a described perm set
    """A perm set containing all perms that can be generated with a tiling."""
    def __init__(self, tiling):
        self.tiling = tiling

    def of_length(self, n):
        perms = set()

        tiling = list(self.tiling.items())
        h = max( k[0] for k,v in tiling ) + 1 if tiling else 1
        w = max( k[1] for k,v in tiling ) + 1 if tiling else 1

        def permute(arr, perm):
            res = [None] * len(arr)
            for i in range(len(arr)):
                res[i] = arr[perm[i]]
            return res

        def count_assignments(at, left):

            if at == len(tiling):
                if left == 0:
                    yield []
            elif tiling[at][1] is Block.point:
                # this doesn't need to be handled separately,
                # it's just an optimization
                if left > 0:
                    for ass in count_assignments(at + 1, left - 1):
                        yield [1] + ass
            else:
                for cur in range(left+1):
                    for ass in count_assignments(at + 1, left - cur):
                        yield [cur] + ass

        for count_ass in count_assignments(0, n):

            cntz = [ [ 0 for j in range(w) ] for i in range(h) ]

            for i, k in enumerate(count_ass):
                cntz[tiling[i][0][0]][tiling[i][0][1]] = k

            rowcnt = [ sum( cntz[row][col] for col in range(w) ) for row in range(h) ]
            colcnt = [ sum( cntz[row][col] for row in range(h) ) for col in range(w) ]

            for colpart in product(*[ ordered_set_partitions(range(colcnt[col]), [ cntz[row][col] for row in range(h) ]) for col in range(w) ]):
                scolpart = [ [ sorted(colpart[i][j]) for j in range(h) ] for i in range(w) ]
                for rowpart in product(*[ ordered_set_partitions(range(rowcnt[row]), [ cntz[row][col] for col in range(w) ]) for row in range(h) ]):
                    srowpart = [ [ sorted(rowpart[i][j]) for j in range(w) ] for i in range(h) ]
                    for perm_ass in product(*[ s[1].of_length(cnt) for cnt, s in zip(count_ass, tiling) ]):
                        arr = [ [ [] for j in range(w) ] for i in range(h) ]

                        for i, perm in enumerate(perm_ass):
                            arr[tiling[i][0][0]][tiling[i][0][1]] = perm

                        res = [ [None]*colcnt[col] for col in range(w) ]

                        cumul = 0
                        for row in range(h-1,-1,-1):
                            for col in range(w):
                                for idx, val in zip(scolpart[col][row], permute(srowpart[row][col], arr[row][col])):
                                    res[col][idx] = cumul + val
                            cumul += rowcnt[row]
                        perms.add(Perm(flatten(res)))
        return perms<|MERGE_RESOLUTION|>--- conflicted
+++ resolved
@@ -153,22 +153,14 @@
         2 - Tiling consisting of points and sets where none interleave.
         3 - Tiling consisting of points and sets where points interleave in a column or row.
         4 - Tiling consisting of points and sets where a point and set interleave in a column or row.
-<<<<<<< HEAD
-        5 - Tiling consisting of points that interleave in an L shape.
-        6 - Tiling consisting of sets that interleave.
-        7 - Tilings that make L or square shapes with points and sets mixed.
-        """
-=======
         5 - Tiling consisting of points and sets where points interleave in an L or square shape.
         6 - Tiling consisting of points and sets where sets and points interleave in an L  or square shape but no sets interleave in a column or row.
         7 - Tiling consisting of points and sets where sets interleave in a column or row.
         8 - Tiling consisting of points and sets where sets interleave in an L shape.
         9 - Tiling consisting of points and sets where sets interleave in a square shape.
-    '''
-    def rank(self):
->>>>>>> 39c46a8a
-        n = self._max_i
-        m = self._max_j
+        """
+        n = self._max_i + 1
+        m = self._max_j + 1
         rows = [0]*n
         cols = [0]*m
         sets = []
