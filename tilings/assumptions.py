import abc
from importlib import import_module
from itertools import chain
from typing import Iterable, List, Optional, Tuple, Type

from permuta import Perm

from .griddedperm import GriddedPerm

Cell = Tuple[int, int]


class TrackingAssumption:
    """
    An assumption used to keep track of the occurrences of a set of gridded
    permutations.
    """

    def __init__(self, gps: Iterable[GriddedPerm]):
        self.gps = tuple(sorted(set(gps)))

    def avoiding(
        self,
        obstructions: Iterable[GriddedPerm],
        active_cells: Optional[Iterable[Cell]] = None,
    ) -> "TrackingAssumption":
        """
        Return the tracking absumption where all of the gridded perms avoiding
        the obstructions are removed. If active_cells is not None, then any
        assumptions involving a cell not in active_cells will be removed.
        """
        obstructions = tuple(obstructions)
        if active_cells is not None:
            return self.__class__(
                tuple(
                    gp
                    for gp in self.gps
                    if all(cell in active_cells for cell in gp.pos)
                    and gp.avoids(*obstructions)
                )
            )
        return self.__class__(tuple(gp for gp in self.gps if gp.avoids(*obstructions)))

    def get_value(self, gp: GriddedPerm) -> int:
        """
        Return the number of occurrences of each of the gridded perms being track in
        the gridded perm gp.
        """
        return len(list(chain.from_iterable(p.occurrences_in(gp) for p in self.gps)))

    def to_jsonable(self) -> dict:
        """Return a dictionary form of the assumption."""
        c = self.__class__
        return {
            "class_module": c.__module__,
            "assumption": c.__name__,
            "gps": [gp.to_jsonable() for gp in self.gps],
        }

    @classmethod
    def from_dict(cls, d: dict) -> "TrackingAssumption":
        """Return the assumption from the json dict representation."""
        module = import_module(d["class_module"])
        AssClass: Type["TrackingAssumption"] = getattr(module, d["assumption"])
        assert issubclass(
            AssClass, TrackingAssumption
        ), "Not a valid TrackingAssumption"
        gps = [GriddedPerm.from_dict(gp) for gp in d["gps"]]
        return AssClass(gps)

    def __eq__(self, other) -> bool:
        if other.__class__ == TrackingAssumption:
            return bool(self.gps == other.gps)
        return NotImplemented

    def __lt__(self, other) -> bool:
        if isinstance(other, TrackingAssumption):
            return bool(
                self.__class__.__name__ < other.__class__.__name__
                or self.gps < other.gps
            )
        return NotImplemented

    def __hash__(self) -> int:
        return hash(self.gps)

    def __repr__(self) -> str:
        return self.__class__.__name__ + "({})".format(self.gps)

    def __str__(self):
<<<<<<< HEAD
        if all(len(gp) == 1 for gp in self.gps):
            cells = ", ".join(str(gp.pos[0]) for gp in self.gps)
            return f"can count points in cell{'s' if len(self.gps) > 1 else ''} {cells}"
        return "can count occurrences of{}".format(
            ", ".join(str(gp) for gp in self.gps)
        )
=======
        return "can count occurrences of\n{}".format(
            "\n".join(str(gp) for gp in self.gps)
        )


class ComponentAssumption(TrackingAssumption):
    """
    An assumption used to keep track of the number of components in a
    region of a tiling.

    In order to inherit from TrackingAssumption, the set of cells should be
    given as a set of length 1 gridded perms using each cell. This ensures
    most strategies work without change.
    """

    def __init__(self, gps: Iterable[GriddedPerm]):
        super().__init__(gps)
        assert all(len(gp) == 1 for gp in self.gps)
        self.cells = frozenset(gp.pos[0] for gp in self.gps)

    @abc.abstractmethod
    def decomposition(self, perm: Perm) -> List[Perm]:
        """Count the number of component in a permutation."""

    def get_value(self, gp: GriddedPerm) -> int:
        """
        Return the number of components in the tracked region of the gridded perm.
        """
        subgp = gp.get_gridded_perm_in_cells(self.cells)
        return len(self.decomposition(subgp.patt))

    def __eq__(self, other) -> bool:
        if isinstance(other, ComponentAssumption) and self.__class__ == other.__class__:
            return bool(self.gps == other.gps)
        return NotImplemented

    def __repr__(self) -> str:
        return self.__class__.__name__ + "({})".format(self.gps)

    def __str__(self):
        return f"can count components in cells {self.cells}"

    def __hash__(self) -> int:
        return hash(self.gps)


class SumComponentAssumption(ComponentAssumption):

    decomposition = Perm.sum_decomposition

    def __str__(self):
        return f"can count sum components in cells {self.cells}"

    def __hash__(self) -> int:
        return hash(self.gps)


class SkewComponentAssumption(ComponentAssumption):

    decomposition = Perm.skew_decomposition

    def __str__(self):
        return f"can count skew components in cells {self.cells}"

    def __hash__(self) -> int:
        return hash(self.gps)
>>>>>>> 4f0fd2f4
<|MERGE_RESOLUTION|>--- conflicted
+++ resolved
@@ -88,16 +88,11 @@
         return self.__class__.__name__ + "({})".format(self.gps)
 
     def __str__(self):
-<<<<<<< HEAD
         if all(len(gp) == 1 for gp in self.gps):
             cells = ", ".join(str(gp.pos[0]) for gp in self.gps)
             return f"can count points in cell{'s' if len(self.gps) > 1 else ''} {cells}"
         return "can count occurrences of{}".format(
             ", ".join(str(gp) for gp in self.gps)
-        )
-=======
-        return "can count occurrences of\n{}".format(
-            "\n".join(str(gp) for gp in self.gps)
         )
 
 
@@ -161,5 +156,4 @@
         return f"can count skew components in cells {self.cells}"
 
     def __hash__(self) -> int:
-        return hash(self.gps)
->>>>>>> 4f0fd2f4
+        return hash(self.gps)