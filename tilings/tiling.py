# pylint: disable=too-many-lines
import json
from array import array
from collections import Counter, defaultdict
from functools import reduce
from itertools import chain, filterfalse, product
from operator import mul, xor
from typing import (
    Callable,
    Dict,
    FrozenSet,
    Iterable,
    Iterator,
    List,
    Optional,
    Set,
    Tuple,
)

import sympy
from typing_extensions import TypedDict

from comb_spec_searcher import CombinatorialClass, VerificationStrategy
from comb_spec_searcher.exception import StrategyDoesNotApply
from comb_spec_searcher.typing import Parameters
from permuta import Perm
from permuta.misc import DIR_EAST, DIR_WEST

from .algorithms import (
    AllObstructionInferral,
    EmptyCellInferral,
    Factor,
    FactorWithInterleaving,
    FactorWithMonotoneInterleaving,
    Fusion,
    GriddedPermReduction,
    GriddedPermsOnTiling,
    MinimalGriddedPerms,
    ObstructionTransitivity,
    RequirementPlacement,
    RowColSeparation,
    SubclassVerificationAlgorithm,
    SubobstructionInferral,
    TilingDisplayer,
    guess_obstructions,
)
from .exception import InvalidOperationError
from .griddedperm import GriddedPerm
from .gui_launcher import run_gui
from .map import CellMap, RowColMap
from .misc import intersection_reduce, union_reduce
from .parameter_counter import ParameterCounter

__all__ = ["Tiling"]


Cell = Tuple[int, int]
ReqList = Tuple[GriddedPerm, ...]
CellBasis = Dict[Cell, Tuple[List[Perm], List[Perm]]]
CellFrozenSet = FrozenSet[Cell]
Dimension = Tuple[int, int]


CachedProperties = TypedDict(
    "CachedProperties",
    {
        "active_cells": CellFrozenSet,
        "backward_map": RowColMap,
        "cell_basis": CellBasis,
        "dimensions": Dimension,
        "empty_cells": CellFrozenSet,
        "forward_map": RowColMap,
        "point_cells": CellFrozenSet,
        "positive_cells": CellFrozenSet,
        "possibly_empty": CellFrozenSet,
    },
    total=False,
)


class Tiling(CombinatorialClass):
    """Tiling class.

    Zero-indexed coordinates/cells from bottom left corner where the (x, y)
    cell is the cell in the x-th column and y-th row.

    Tilings store the obstructions and requirements but also caches the empty
    cells and the active cells.
    """

    def __init__(
        self,
        obstructions: Iterable[GriddedPerm] = tuple(),
        requirements: Iterable[Iterable[GriddedPerm]] = tuple(),
        parameters: Iterable[ParameterCounter] = tuple(),
        remove_empty_rows_and_cols: bool = True,
        derive_empty: bool = True,
        simplify: bool = True,
        sorted_input: bool = False,
        already_minimized_obs: bool = False,
    ) -> None:
        """
        - if remove_empty_rows_and_cols, then remove empty rows and columns.
        - if derive empty, then assume non-active cells are empty
        - if simplify, then obstructions and requirements will be simplifed
        - if not sorted_input, input will be sorted
        - already_minimized_obs indicates if the obstructions are already minimized
            we pass this through to GriddedPermReduction
        """
        self._cached_properties: CachedProperties = {}

        super().__init__()
        if sorted_input:
            # Set of obstructions
            self._obstructions = tuple(obstructions)
            # Set of requirement lists
            self._requirements = tuple(tuple(r) for r in requirements)
            # Set of parameters
            self._parameters = tuple(parameters)
        else:
            # Set of obstructions
            self._obstructions = tuple(sorted(obstructions))
            # Set of requirement lists
            self._requirements = Tiling.sort_requirements(requirements)
            # Set of parameters
            self._parameters = tuple(sorted(set(parameters)))

        # Simplify the set of obstructions and the set of requirement lists
        if simplify:
            self._simplify_griddedperms(already_minimized_obs=already_minimized_obs)

        if not any(ob.is_empty() for ob in self.obstructions):
            # Fill empty
            if derive_empty:
                if "empty_cells" not in self._cached_properties:
                    self._prepare_properties()

            # Remove empty rows and empty columns
            if remove_empty_rows_and_cols:
                self._remove_empty_rows_and_cols()

        else:
            self._obstructions = (GriddedPerm.empty_perm(),)
            self._requirements = tuple()
            self._parameters = tuple()
            self._cached_properties["active_cells"] = frozenset()
            self._cached_properties["backward_map"] = RowColMap.identity((0, 0))
            self._cached_properties["cell_basis"] = {(0, 0): ([Perm()], [])}
            self._cached_properties["dimensions"] = (1, 1)
            self._cached_properties["empty_cells"] = frozenset([(0, 0)])
            self._cached_properties["forward_map"] = RowColMap.identity((0, 0))
            self._cached_properties["point_cells"] = frozenset()
            self._cached_properties["positive_cells"] = frozenset()
            self._cached_properties["possibly_empty"] = frozenset()

    @classmethod
    def from_perms(
        cls,
        obstructions: Iterable[Perm] = tuple(),
        requirements: Iterable[Iterable[Perm]] = tuple(),
    ) -> "Tiling":
        """
        Return a 1x1 tiling from that avoids permutation in `obstructions`
        and contains one permutation form each iterable of `requirements`.
        """
        t = Tiling(
            obstructions=(GriddedPerm(p, ((0, 0),) * len(p)) for p in obstructions)
        )
        for perms in requirements:
            req_list = [GriddedPerm(p, ((0, 0),) * len(p)) for p in perms]
            t = t.add_list_requirement(req_list)
        return t

    def _prepare_properties(self) -> None:
        """
        Compute _active_cells, _empty_cells, _dimensions, and store them
        """
        active_cells = union_reduce(
            set(ob.pos) for ob in self.obstructions if len(ob) > 1
        )
        active_cells.update(
            *(union_reduce(set(comp.pos) for comp in req) for req in self.requirements)
        )

        max_row = 0
        max_col = 0
        for cell in active_cells:
            max_col = max(max_col, cell[0])
            max_row = max(max_row, cell[1])
        dimensions = (max_col + 1, max_row + 1)

        empty_cells = tuple(
            cell
            for cell in product(range(dimensions[0]), range(dimensions[1]))
            if cell not in active_cells
        )

        # If the first obstruction is the empty perm, we shouldn't do any of this.
        if len(self._obstructions) > 0 and len(self._obstructions[0]) > 0:
            # We can assume that self._obstructions is sorted at this point, so to
            #   extract the point obstructions, we just pass though them until we've
            #   found the last one, then we slice the list there.
            index = 0
            for ob in self._obstructions:
                if len(ob) > 1:
                    break
                index += 1  # Now the last point obstruction is at index [index-1]
            non_point_obstructions = self._obstructions[index:]

            new_point_obstructions = tuple(
                GriddedPerm((0,), (cell,)) for cell in empty_cells
            )
            self._obstructions = new_point_obstructions + non_point_obstructions

        self._cached_properties["active_cells"] = frozenset(active_cells)
        self._cached_properties["empty_cells"] = frozenset(empty_cells)
        self._cached_properties["dimensions"] = dimensions

    def _simplify_griddedperms(self, already_minimized_obs=False) -> None:
        """
        Simplifies the set of obstructions and the set of requirement lists.
        The set of obstructions are first reduced to a minimal set. The
        requirements that contain any obstructions are removed from their
        respective lists. If any requirement list is empty, then the tiling is
        empty.
        """
        GPR = GriddedPermReduction(
            self.obstructions,
            self.requirements,
            sorted_input=True,
            already_minimized_obs=already_minimized_obs,
        )

        self._obstructions = GPR.obstructions
        self._requirements = GPR.requirements

    def _remove_empty_rows_and_cols(self) -> None:
        """Remove empty rows and columns."""
        # Produce the mapping between the two tilings
        if not self.active_cells:
            assert GriddedPerm.empty_perm() not in self.obstructions
            self._cached_properties["forward_map"] = RowColMap.identity((0, 0))
            self._obstructions = (GriddedPerm.single_cell((0,), (0, 0)),)
            self._requirements = tuple()
            assert all(
                all(not preimage.tiling.active_cells for preimage in parameter)
                for parameter in self._parameters
            ), "UH OH THINK EVEN HARDER- BLAME ÉMILE"
            self._cached_properties["dimensions"] = (1, 1)
            return
        forward_map = self._minimize_mapping()
        self._cached_properties["forward_map"] = forward_map
        # We still may need to remove point obstructions if the empty row or col
        # was on the end so we do it outside the next if statement.
        self._obstructions = tuple(
            forward_map.map_gp(ob)
            for ob in self.obstructions
            if not ob.is_point_perm() or forward_map.is_mappable_gp(ob)
        )
        if not forward_map.is_identity():
            self._requirements = tuple(
                tuple(forward_map.map_gp(req) for req in reqlist)
                for reqlist in self._requirements
            )
            self._parameters = tuple(
                sorted(
                    param_counter.apply_row_col_map(forward_map)
                    for param_counter in self._parameters
                )
            )
            self._cached_properties["active_cells"] = frozenset(
                forward_map.map_cell(cell)
                for cell in self._cached_properties["active_cells"]
                if forward_map.is_mappable_cell(cell)
            )
            self._cached_properties["empty_cells"] = frozenset(
                forward_map.map_cell(cell)
                for cell in self._cached_properties["empty_cells"]
                if forward_map.is_mappable_cell(cell)
            )
            self._cached_properties["dimensions"] = (
                forward_map.max_col() + 1,
                forward_map.max_row() + 1,
            )

    def _minimize_mapping(self) -> RowColMap:
        """
        Returns a pair of dictionaries, that map rows/columns to an
        equivalent set of rows/columns where empty ones have been removed.
        Also returns a boolean describing whether this mapping is the identity
        mapping which saves some later computation.
        """
        active_cells = self.active_cells
        assert active_cells
        col_set = set(c[0] for c in active_cells)
        row_set = set(c[1] for c in active_cells)
        col_list, row_list = sorted(col_set), sorted(row_set)
        identity = (self.dimensions[0] == len(col_list)) and (
            self.dimensions[1] == len(row_list)
        )
        col_mapping = {x: actual for actual, x in enumerate(col_list)}
        row_mapping = {y: actual for actual, y in enumerate(row_list)}
        return RowColMap(row_map=row_mapping, col_map=col_mapping, is_identity=identity)

    @classmethod
    def guess_from_gridded_perms(
        cls, gps: Iterable[GriddedPerm], max_len: int = -1
    ) -> "Tiling":
        """Given a collection of gridded permutations, attempt to find the Tilings T
        such that the collection of gridded permutations belong to Grid(T). The method
        only looks for obstructions.

        Raises:
        ValueError: If the collection does not contain a pattern that is not avoided
        by all.
        """
        return cls(
            obstructions=guess_obstructions(gps, max_len),
            requirements=(),
            parameters=(),
        )

    def generate_known_equinumerous_tilings(self) -> Set["Tiling"]:
        """Generate all tilings from known equinumerous mappings."""
        stack, visited = [self], {self}
        while stack:
            for neighbor in Tiling._equinumerous_transpositions(stack.pop()):
                if neighbor not in visited:
                    visited.add(neighbor)
                    stack.append(neighbor)
        return visited

    @staticmethod
    def _equinumerous_transpositions(tiling: "Tiling") -> Iterator["Tiling"]:
        columns, rows = tiling.dimensions
        yield from tiling.all_symmetries()
        yield from (tiling.column_reverse(c) for c in range(columns))
        yield from (tiling.permute_columns(perm) for perm in Perm.of_length(columns))
        for cell in (
            (c, r)
            for c in range(columns)
            for r in range(rows)
            if tiling.contains_all_patterns_locally_for_crossing((c, r))
            and (
                rows == 1
                or all(
                    tiling.is_empty_cell((c, _r))
                    for _r in chain(range(0, r - 1), range(r + 1, rows))
                )
            )
        ):
            yield from Tiling._apply_all_symmetries_to_cell(tiling, cell)
        # Add other pre-existing here:

    @staticmethod
    def _apply_all_symmetries_to_cell(
        tiling: "Tiling", cell: Cell
    ) -> Iterator["Tiling"]:
        yield from (
            tiling.apply_perm_map_to_cell(mapping, cell)
            for mapping in (
                lambda perm: perm.rotate(),
                lambda perm: perm.rotate().inverse(),
                lambda perm: perm.rotate(2),
                lambda perm: perm.rotate(2).inverse(),
                lambda perm: perm.rotate(3),
                lambda perm: perm.rotate(3).inverse(),
            )
        )

    # -------------------------------------------------------------
    # Compression
    # -------------------------------------------------------------

    def to_bytes(self) -> bytes:
        """Compresses the tiling by flattening the sets of cells into lists of
        integers which are concatenated together, every list preceeded by its
        size. The obstructions are compressed and concatenated to the list, as
        are the requirement lists."""

        def split_16bit(n) -> Tuple[int, int]:
            """
            Takes a 16 bit integer and splits it into
            (lower 8bits, upper 8bits).
            """
            return (n & 0xFF, (n >> 8) & 0xFF)

        result = []  # type: List[int]
        result.extend(split_16bit(len(self.obstructions)))
        result.extend(
            chain.from_iterable([len(ob)] + ob.compress() for ob in self.obstructions)
        )
        result.extend(split_16bit(len(self.requirements)))
        for reqlist in self.requirements:
            result.extend(split_16bit(len(reqlist)))
            result.extend(
                chain.from_iterable([len(req)] + req.compress() for req in reqlist)
            )
        if self.parameters:
            raise NotImplementedError
        res = array("B", result)
        return res.tobytes()

    @classmethod
    def from_bytes(cls, b: bytes) -> "Tiling":
        """Given a compressed tiling in the form of an 1-byte array, decompress
        it and return a tiling."""
        # pylint: disable=too-many-locals

        def merge_8bit(lh, uh):
            """
            Takes two 16 bit integers and merges them into
            one 16 bit integer assuming lh is lower half and
            uh is the upper half.
            """
            return lh | (uh << 8)

        def recreate_gp_list(offset):
            """
            Return the gplist implied started at the offset, together
            with the offset after reading it.
            """
            ngps = merge_8bit(arr[offset], arr[offset + 1])
            offset += 2
            res = []
            for _ in range(ngps):
                pattlen = arr[offset]
                offset += 1
                res.append(GriddedPerm.decompress(arr[offset : offset + 3 * pattlen]))
                offset += 3 * pattlen
            return res, offset

        arr = array("B", b)
        obstructions, offset = recreate_gp_list(0)

        nreqs = merge_8bit(arr[offset], arr[offset + 1])
        offset += 2
        requirements = []
        for _ in range(nreqs):
            reqlist, offset = recreate_gp_list(offset)
            requirements.append(reqlist)

        parameters: List[ParameterCounter] = []
        if offset < len(arr):
            raise NotImplementedError
        return cls(
            obstructions=obstructions,
            requirements=requirements,
            parameters=parameters,
            remove_empty_rows_and_cols=False,
            derive_empty=False,
            simplify=False,
            sorted_input=True,
        )

    @classmethod
    def from_string(cls, string: str) -> "Tiling":
        """Return a 1x1 tiling from string of form 'p1_p2'"""
        basis = [
            GriddedPerm.single_cell(Perm.to_standard(p), (0, 0))
            for p in string.split("_")
        ]
        return cls(obstructions=basis)

    # -------------------------------------------------------------
    # JSON methods
    # -------------------------------------------------------------

    def to_jsonable(self) -> dict:
        """Returns a dictionary object which is JSON serializable which
        represents a Tiling."""
        output: dict = super().to_jsonable()
        output["obstructions"] = [gp.to_jsonable() for gp in self.obstructions]
        output["requirements"] = [
            [gp.to_jsonable() for gp in req] for req in self.requirements
        ]
        output["parameters"] = [param.to_jsonable() for param in self.parameters]
        return output

    @classmethod
    def from_json(cls, jsonstr: str) -> "Tiling":
        """Returns a Tiling object from JSON string."""
        jsondict = json.loads(jsonstr)
        return cls.from_dict(jsondict)

    @classmethod
    def from_dict(cls, d: dict) -> "Tiling":
        """Returns a Tiling object from a dictionary loaded from a JSON
        serialized Tiling object."""
        obstructions = map(GriddedPerm.from_dict, d["obstructions"])
        requirements = map(lambda x: map(GriddedPerm.from_dict, x), d["requirements"])
        parameters = map(ParameterCounter.from_dict, d.get("parameters", []))
        return cls(
            obstructions=obstructions,
            requirements=requirements,
            parameters=parameters,
        )

    # -------------------------------------------------------------
    # Cell methods
    # -------------------------------------------------------------

    def cell_within_bounds(self, cell: Cell) -> bool:
        """Checks if a cell is within the bounds of the tiling."""
        (i, j) = self.dimensions
        return cell[0] >= 0 and cell[0] < i and cell[1] >= 0 and cell[1] < j

    def empty_cell(self, cell: Cell) -> "Tiling":
        """Empties a cell in the tiling by adding a point obstruction into the
        cell.
        """
        if not self.cell_within_bounds(cell):
            raise ValueError(f"Cell {cell} is not within the bounds of the tiling.")
        return self.add_single_cell_obstruction(Perm((0,)), cell)

    def insert_cell(self, cell: Cell) -> "Tiling":
        """Performs 'cell insertion', adds a point requirement into the given
        cell. Cell should be active.
        """
        if not self.cell_within_bounds(cell):
            raise ValueError(f"Cell {cell} is not within the bounds of the tiling.")
        return self.add_single_cell_requirement(Perm((0,)), cell)

    def add_obstruction(
        self, patt: Perm, pos: Iterable[Cell], remove_empty_rows_and_cols: bool = True
    ) -> "Tiling":
        """Returns a new tiling with the obstruction of the pattern
        patt with positions pos."""
        return self.add_obstructions(
            (GriddedPerm(patt, pos),),
            remove_empty_rows_and_cols=remove_empty_rows_and_cols,
        )

    def add_obstructions(
        self, gps: Iterable[GriddedPerm], remove_empty_rows_and_cols: bool = True
    ) -> "Tiling":
        """Returns a new tiling with the obstructions added."""
        return self.add_obstructions_and_requirements(
            gps, [], remove_empty_rows_and_cols
        )

    def add_obstructions_and_requirements(
        self,
        obs: Iterable[GriddedPerm],
        reqs: Iterable[Iterable[GriddedPerm]],
        remove_empty_rows_and_cols: bool = True,
    ) -> "Tiling":
        """Returns a new tiling with the obstructions and requirements added."""
        new_obs = tuple(obs)
        new_reqs = tuple(tuple(gp) for gp in reqs)
        return Tiling(
            self._obstructions + new_obs,
            self._requirements + new_reqs,
            [
                param_counter.add_obstructions_and_requirements(new_obs, new_reqs)
                for param_counter in self._parameters
            ],
            remove_empty_rows_and_cols=remove_empty_rows_and_cols,
        )

    def add_list_requirement(
        self, req_list: Iterable[GriddedPerm], remove_empty_rows_and_cols: bool = True
    ) -> "Tiling":
        """
        Return a new tiling with the requirement list added.
        """
        return self.add_obstructions_and_requirements(
            [], [req_list], remove_empty_rows_and_cols
        )

    def add_requirement(
        self,
        patt: Perm,
        pos: Iterable[Cell],
        remove_empty_rows_and_cols: bool = True,
    ) -> "Tiling":
        """Returns a new tiling with the requirement of the pattern
        patt with position pos."""
        new_req_list = (GriddedPerm(patt, pos),)
        return self.add_list_requirement(
            new_req_list,
            remove_empty_rows_and_cols=remove_empty_rows_and_cols,
        )

    def add_single_cell_obstruction(
        self,
        patt: Perm,
        cell: Cell,
        remove_empty_rows_and_cols: bool = True,
    ) -> "Tiling":
        """Returns a new tiling with the single cell obstruction of the pattern
        patt in the given cell."""
        return self.add_obstructions(
            (GriddedPerm.single_cell(patt, cell),),
            remove_empty_rows_and_cols=remove_empty_rows_and_cols,
        )

    def add_single_cell_requirement(
        self, patt: Perm, cell: Cell, remove_empty_rows_and_cols: bool = True
    ) -> "Tiling":
        """Returns a new tiling with the single cell requirement of the pattern
        patt in the given cell."""
        new_req_list = (GriddedPerm.single_cell(patt, cell),)
        return self.add_list_requirement(
            new_req_list,
            remove_empty_rows_and_cols=remove_empty_rows_and_cols,
        )

<<<<<<< HEAD
    def add_parameter(self, parameter: ParameterCounter) -> "Tiling":
        """Returns a new tiling with the added parameter."""
        return self.add_parameters((parameter,))
=======
    def remove_requirement(self, requirement: Tuple[GriddedPerm, ...]) -> "Tiling":
        """Return the tiling where the requirement is removed"""
        try:
            idx = self._requirements.index(requirement)
        except ValueError as e:
            raise ValueError(
                f"following requirement not on tiling: {requirement}"
            ) from e
        return Tiling(
            self._obstructions,
            self._requirements[:idx] + self._requirements[idx + 1 :],
            self._assumptions,
            remove_empty_rows_and_cols=False,
            derive_empty=False,
            simplify=False,
            sorted_input=True,
        )

    def add_assumption(self, assumption: TrackingAssumption) -> "Tiling":
        """Returns a new tiling with the added assumption."""
        return self.add_assumptions((assumption,))
>>>>>>> 227d4d01

    def add_parameters(self, parameters: Iterable[ParameterCounter]) -> "Tiling":
        """Returns a new tiling with the added parameters."""
        sorted_params = sorted(chain(self._parameters, parameters))
        tiling = Tiling(
            self._obstructions,
            self._requirements,
            sorted_params,
            remove_empty_rows_and_cols=False,
            derive_empty=False,
            simplify=False,
            sorted_input=False,
        )
        return tiling

    def remove_parameter(self, parameter: ParameterCounter):
        """Returns a new tiling with parameter removed."""
        try:
            idx = self._parameters.index(parameter)
        except ValueError as e:
            raise ValueError(f"following parameter not on tiling: '{parameter}'") from e
        tiling = Tiling(
            self._obstructions,
            self._requirements,
            self._parameters[:idx] + self._parameters[idx + 1 :],
            remove_empty_rows_and_cols=False,
            derive_empty=False,
            simplify=False,
            sorted_input=True,
        )
        return tiling

    def remove_parameters(self):
        """
        Return the tiling with all parameters removed.
        """
        return self.__class__(
            self._obstructions,
            self._requirements,
            remove_empty_rows_and_cols=False,
            derive_empty=False,
            simplify=False,
            sorted_input=True,
        )

    def remove_requirements(self):
        """
        Return the same tiling without the requirements.
        """
        assert not self.parameters, "Now think"
        return self.__class__(
            obstructions=self._obstructions,
            requirements=[],
            remove_empty_rows_and_cols=False,
            derive_empty=False,
            simplify=False,
            sorted_input=True,
        )

    def fully_isolated(self) -> bool:
        """Check if all cells are isolated on their rows and columns."""
        seen_row: List[int] = []
        seen_col: List[int] = []
        for i, j in self.active_cells:
            if i in seen_col or j in seen_row:
                return False
            seen_col.append(i)
            seen_row.append(j)
        return True

    def only_positive_in_row_and_col(self, cell: Cell) -> bool:
        """Check if the cell is the only positive cell in row and column."""
        if cell not in self.positive_cells:
            return False
        return (
            sum(1 for (x, y) in self.positive_cells if y == cell[1] or x == cell[0])
            == 1
        )

    def only_positive_in_row(self, cell: Cell) -> bool:
        """Check if the cell is the only positive cell in row."""
        if cell not in self.positive_cells:
            return False
        inrow = sum(1 for (x, y) in self.positive_cells if y == cell[1])
        return inrow == 1

    def only_positive_in_col(self, cell: Cell) -> bool:
        """Check if the cell is the only positive cell in column."""
        if cell not in self.positive_cells:
            return False
        incol = sum(1 for (x, y) in self.positive_cells if x == cell[0])
        return incol == 1

    def only_cell_in_col(self, cell: Cell) -> bool:
        """Checks if the cell is the only active cell in the column."""
        return sum(1 for (x, y) in self.active_cells if x == cell[0]) == 1

    def only_cell_in_row(self, cell: Cell) -> bool:
        """Checks if the cell is the only active cell in the row."""
        return sum(1 for (x, y) in self.active_cells if y == cell[1]) == 1

    def only_cell_in_row_and_col(self, cell: Cell) -> bool:
        """Checks if the cell is the only active cell in the row."""
        return (
            sum(1 for (x, y) in self.active_cells if y == cell[1] or x == cell[0]) == 1
        )

    def cells_in_row(self, row: int) -> CellFrozenSet:
        """Return all active cells in row."""
        return frozenset((x, y) for (x, y) in self.active_cells if y == row)

    def cells_in_col(self, col: int) -> CellFrozenSet:
        """Return all active cells in column."""
        return frozenset((x, y) for (x, y) in self.active_cells if x == col)

    def cell_basis(self) -> Dict[Cell, Tuple[List[Perm], List[Perm]]]:
        """Returns a dictionary from cells to basis.

        The basis for each cell is a tuple of two lists of permutations.  The
        first list contains the patterns of the obstructions localized in the
        cell and the second contains the intersections of requirement lists
        that are localized in the cell.
        """
        try:
            return self._cached_properties["cell_basis"]
        except KeyError:
            obdict: Dict[Cell, List[Perm]] = defaultdict(list)
            reqdict: Dict[Cell, List[Perm]] = defaultdict(list)
            for ob in self.obstructions:
                if ob.is_localized():
                    cell = ob.pos[0]
                    obdict[cell].append(ob.patt)

            for req_list in self.requirements:
                for gp in req_list:
                    for cell in set(gp.pos):
                        subgp = gp.get_gridded_perm_in_cells([cell])
                        if subgp not in reqdict[cell] and all(
                            subgp in r for r in req_list
                        ):
                            reqdict[cell].append(subgp.patt)
            for cell, contain in reqdict.items():
                ind_to_remove = set()
                for i, req in enumerate(contain):
                    if any(req in other for j, other in enumerate(contain) if i != j):
                        ind_to_remove.add(i)
                reqdict[cell] = [
                    req for i, req in enumerate(contain) if i not in ind_to_remove
                ]

            all_cells = product(range(self.dimensions[0]), range(self.dimensions[1]))
            resdict = {cell: (obdict[cell], reqdict[cell]) for cell in all_cells}
            self._cached_properties["cell_basis"] = resdict
            return resdict

    def cell_graph(self) -> Set[Tuple[Cell, Cell]]:
        """
        Return the set of edges in the cell graph of the tiling.
        """
        edges = set()
        cells = sorted(self.active_cells)
        for c1, c2 in zip(cells[:-1], cells[1:]):
            if c1[0] == c2[0]:
                edges.add((c1, c2))
        cells = sorted(self.active_cells, key=lambda x: (x[1], x[0]))
        for c1, c2 in zip(cells[:-1], cells[1:]):
            if c1[1] == c2[1]:
                edges.add((c1, c2))
        return edges

    def sum_decomposition(self, skew: bool = False) -> List[List[Cell]]:
        """
        Returns the sum decomposition of the tiling with respect to the cells.
        If skew is True then returns the skew decomposition instead.
        """
        cells = sorted(self.active_cells)
        decomposition: List[List[Cell]] = []
        while len(cells) > 0:
            x = cells[0][0]  # x boundary, maximum in both cases
            y = cells[0][1]  # y boundary, maximum in sum, minimum in skew
            change = True
            while change:
                change = False
                for c in cells:
                    if c[0] <= x:
                        if (skew and c[1] < y) or (not skew and c[1] > y):
                            y = c[1]
                            change = True
                    if (skew and c[1] >= y) or (not skew and c[1] <= y):
                        if c[0] > x:
                            x = c[0]
                            change = True
            decomposition.append([])
            new_cells = []
            for c in cells:
                if c[0] <= x:
                    decomposition[-1].append(c)
                else:
                    new_cells.append(c)
            cells = new_cells
        return decomposition

    def skew_decomposition(self) -> List[List[Cell]]:
        """
        Returns the skew decomposition of the tiling with respect to the cells
        """
        return self.sum_decomposition(skew=True)

    @staticmethod
    def sort_requirements(
        requirements: Iterable[Iterable[GriddedPerm]],
    ) -> Tuple[Tuple[GriddedPerm, ...], ...]:
        return tuple(sorted(tuple(sorted(set(reqlist))) for reqlist in requirements))

    @property
    def forward_map(self) -> RowColMap:
        try:
            return self._cached_properties["forward_map"]
        except KeyError:
            self._remove_empty_rows_and_cols()
            return self._cached_properties["forward_map"]

    @property
    def backward_map(self) -> RowColMap:
        try:
            return self._cached_properties["backward_map"]
        except KeyError:
            backward_map = self.forward_map.inverse()
            self._cached_properties["backward_map"] = backward_map
            return backward_map

    # -------------------------------------------------------------
    # Symmetries
    # -------------------------------------------------------------

    def _transform(
        self, transf, gptransf: Callable[[GriddedPerm], GriddedPerm]
    ) -> "Tiling":
        """
        Transforms the tiling according to the two transformation functions
        given. The first transf is mapping of cells while gptransf is a
        transformation of GriddedPerm that calls some internal method.
        # TODO: transf is not used...
        """
        if self._parameters:
            raise NotImplementedError
        return Tiling(
            obstructions=(gptransf(ob) for ob in self.obstructions),
            requirements=(
                [gptransf(req) for req in reqlist] for reqlist in self.requirements
            ),
        )

    def reverse(self, regions=False):
        """
        Reverses the tiling within its boundary. Every cell and obstruction
        gets flipped over the vertical middle axis.
        # TODO: remove weird regions flag?
        """

        def reverse_cell(cell: Cell) -> Cell:
            return (self.dimensions[0] - cell[0] - 1, cell[1])

        reversed_tiling = self._transform(
            reverse_cell, lambda gp: gp.reverse(reverse_cell)
        )
        if not regions:
            return reversed_tiling
        return (
            [reversed_tiling],
            [{c: frozenset([reverse_cell(c)]) for c in self.active_cells}],
        )

    def complement(self) -> "Tiling":
        """Flip over the horizontal axis."""

        def complement_cell(cell: Cell) -> Cell:
            return (cell[0], self.dimensions[1] - cell[1] - 1)

        return self._transform(
            complement_cell, lambda gp: gp.complement(complement_cell)
        )

    def inverse(self) -> "Tiling":
        """Flip over the diagonal"""

        def inverse_cell(cell: Cell) -> Cell:
            return (cell[1], cell[0])

        return self._transform(inverse_cell, lambda gp: gp.inverse(inverse_cell))

    def antidiagonal(self) -> "Tiling":
        """Flip over the anti-diagonal"""

        def antidiagonal_cell(cell: Cell) -> Cell:
            return (self.dimensions[1] - cell[1] - 1, self.dimensions[0] - cell[0] - 1)

        return self._transform(
            antidiagonal_cell, lambda gp: gp.antidiagonal(antidiagonal_cell)
        )

    def rotate270(self) -> "Tiling":
        """Rotate 270 degrees"""

        def rotate270_cell(cell: Cell) -> Cell:
            return (self.dimensions[1] - cell[1] - 1, cell[0])

        return self._transform(rotate270_cell, lambda gp: gp.rotate270(rotate270_cell))

    def rotate180(self) -> "Tiling":
        """Rotate 180 degrees"""

        def rotate180_cell(cell: Cell) -> Cell:
            return (self.dimensions[0] - cell[0] - 1, self.dimensions[1] - cell[1] - 1)

        return self._transform(rotate180_cell, lambda gp: gp.rotate180(rotate180_cell))

    def rotate90(self) -> "Tiling":
        """Rotate 90 degrees"""

        def rotate90_cell(cell: Cell) -> Cell:
            return (cell[1], self.dimensions[0] - cell[0] - 1)

        return self._transform(rotate90_cell, lambda gp: gp.rotate90(rotate90_cell))

    def all_symmetries(self) -> Set["Tiling"]:
        """
        Return all the symmetries of a tiling in a set.
        """
        symmetries = set()
        t = self
        for _ in range(4):
            symmetries.add(t)
            symmetries.add(t.inverse())
            t = t.rotate90()
            if t in symmetries:
                break
        return symmetries

    def column_reverse(self, column: int) -> "Tiling":
        """Reverse a given column in the tiling."""
        return self._transform(lambda _c: _c, lambda gp: gp.column_reverse(column))

    def row_complement(self, row: int) -> "Tiling":
        """Changes a row to its complement."""
        return self._transform(lambda _c: _c, lambda gp: gp.row_complement(row))

    def permute_columns(self, perm: Iterable[int]) -> "Tiling":
        """Given an initial state of columns 12...n, permute them using the provided
        permutation.."""
        if not isinstance(perm, Perm):
            perm = Perm(perm)
        assert len(perm) == self.dimensions[0]
        return self._transform(lambda _c: _c, lambda gp: gp.permute_columns(perm))

    def permute_rows(self, perm: Iterable[int]) -> "Tiling":
        """Given an initial state of rows 12...n, permute them using the provided
        permutation.."""
        if not isinstance(perm, Perm):
            perm = Perm(perm)
        assert len(perm) == self.dimensions[1]
        return self._transform(lambda _c: _c, lambda gp: gp.permute_rows(perm))

    def apply_perm_map_to_cell(
        self,
        perm_mapping: Callable[[Perm], Perm],
        cell: Cell,
    ) -> "Tiling":
        """Apply a permutation mapping on anything within a cell."""
        return self._transform(
            lambda _c: _c, lambda gp: gp.apply_perm_map_to_cell(perm_mapping, cell)
        )

    # -------------------------------------------------------------
    # Algorithms
    # -------------------------------------------------------------

    def _fusion(self, row, col, fusion_class):
        """
        Fuse the tilings using the fusion class.

        If `row` is not `None` then `row` and `row+1` are fused together.
        If `col` is not `None` then `col` and `col+1` are fused together.
        """
        assert xor(row is None, col is None), "Specify only `row` or `col`"
        if not (
            row in range(self.dimensions[1] - 1) or col in range(self.dimensions[0] - 1)
        ):
            raise InvalidOperationError("`row` or `column` out or range")
        fusion = fusion_class(self, row_idx=row, col_idx=col)
        if not fusion.fusable():
            fus_type = "Rows" if row is not None else "Columns"
            idx = row if row is not None else col
            message = f"{fus_type} {idx} and {idx+1} are not fusable."
            raise InvalidOperationError(message)
        return fusion.fused_tiling()

    def fusion(self, row=None, col=None):
        """
        Fuse the tilings.

        If `row` is not `None` then `row` and `row+1` are fused together.
        If `col` is not `None` then `col` and `col+1` are fused together.
        """
        return self._fusion(row, col, Fusion)

    def component_fusion(self, row=None, col=None):
        """
        Fuse the tilings in such a way that it can be unfused by drawing a line
        between skew/sum-components.

        If `row` is not `None` then `row` and `row+1` are fused together.
        If `col` is not `None` then `col` and `col+1` are fused together.
        """
        raise NotImplementedError("Update to use general fusion algorithm.")

    def find_factors(self, interleaving: str = "none") -> Tuple["Tiling", ...]:
        """
        Return list with the factors of the tiling.

        Two non-empty cells are in the same factor if they are in the same row
        or column, or they share an obstruction or requirement. However, if
        `interleaving` is set to 'monotone' cell on the same row do not need to
        be in the same factor if one of them is monotone. If interleaving is
        set 'all' then cells on the same row or columns don't need to be in
        the same factor.
        """
        factor_class = {
            "none": Factor,
            "monotone": FactorWithMonotoneInterleaving,
            "any": FactorWithInterleaving,
        }
        if interleaving in factor_class:
            factor = factor_class[interleaving](self)
        else:
            raise InvalidOperationError(
                f"interleaving option must be in {list(factor_class.keys())}"
            )
        return factor.factors()

    def row_and_column_separation(self) -> "Tiling":
        """
        Splits the row and columns of a tilings using the inequalities implied
        by the length two obstructions.
        """
        rcs = RowColSeparation(self)
        return rcs.separated_tiling()

    def row_and_column_separation_with_mapping(
        self,
    ) -> Tuple["Tiling", CellMap]:
        rcs = RowColSeparation(self)
        return rcs.separated_tiling(), rcs.get_cell_map()

    def obstruction_transitivity(self) -> "Tiling":
        """
        Add length 2 obstructions to the tiling using transitivity over
        positive cells.

        For three cells A, B and C on the same row or column, if A < B, B < C
        and B is positive then the obstruction for A < C is added.
        """
        obs_trans = ObstructionTransitivity(self)
        return obs_trans.obstruction_transitivity()

    def all_obstruction_inferral(self, obstruction_length: int) -> "Tiling":
        """
        Adds all the obstruction of length up to `obstruction_length` that
        does not change the set of gridded permutations of the tiling.
        """
        obs_inf = AllObstructionInferral(self, obstruction_length)
        return obs_inf.obstruction_inferral()

    def empty_cell_inferral(self) -> "Tiling":
        """
        Adds point obstruction in the cell of the tilings that should be empty.

        Equivalent to `self.all_obstruction_inferral(1)`
        """
        obs_inf = EmptyCellInferral(self)
        return obs_inf.obstruction_inferral()

    def subobstruction_inferral(self) -> "Tiling":
        """
        Adds all the subobstruction of the tiling's obstruction that doesn't
        change the set of gridded permutations of the tiling.
        """
        obs_inf = SubobstructionInferral(self)
        return obs_inf.obstruction_inferral()

    def place_point_in_cell(self, cell: Cell, direction: int) -> "Tiling":
        """
        Return the tiling where a point is placed in the given cell and
        direction.
        """
        req_placement = RequirementPlacement(self)
        return req_placement.place_point_in_cell(cell, direction)

    def place_point_of_gridded_permutation(
        self, gp: GriddedPerm, idx: int, direction: int
    ) -> "Tiling":
        """
        Return the tiling where the directionmost occurrence of the idx point
        in the gridded permutaion gp is placed.
        """
        req_placement = RequirementPlacement(self)
        return req_placement.place_point_of_gridded_permutation(gp, idx, direction)

    def place_row(self, idx: int, direction: int) -> Tuple["Tiling", ...]:
        """
        Return the list of tilings in which the directionmost point in the row
        is placed.
        """
        req_placement = RequirementPlacement(self)
        return req_placement.row_placement(idx, direction)

    def place_col(self, idx: int, direction: int) -> Tuple["Tiling", ...]:
        """
        Return the list of tilings in which the directionmost point in the
        column is placed.
        """
        req_placement = RequirementPlacement(self)
        return req_placement.col_placement(idx, direction)

    def partial_place_point_in_cell(self, cell: Cell, direction: int) -> "Tiling":
        """
        Return the tiling where a point is placed in the given cell and
        direction. The point is placed onto its own row or own column
        depending on the direction.
        """
        if direction in (DIR_EAST, DIR_WEST):
            req_placement = RequirementPlacement(self, own_row=False)
        else:
            req_placement = RequirementPlacement(self, own_col=False)
        return req_placement.place_point_in_cell(cell, direction)

    def partial_place_point_of_gridded_permutation(
        self, gp: GriddedPerm, idx: int, direction: int
    ) -> "Tiling":
        """
        Return the tiling where the directionmost occurrence of the idx point
        in the gridded permutaion gp is placed. The point is placed onto its
        own row or own column depending on the direction.
        """
        if direction in (DIR_EAST, DIR_WEST):
            req_placement = RequirementPlacement(self, own_row=False)
        else:
            req_placement = RequirementPlacement(self, own_col=False)
        return req_placement.place_point_of_gridded_permutation(gp, idx, direction)

    def partial_place_row(self, idx: int, direction: int) -> Tuple["Tiling", ...]:
        """
        Return the list of tilings in which the directionmost point in the row
        is placed. The points are placed onto thier own row.
        """
        req_placement = RequirementPlacement(self, own_row=True, own_col=False)
        return req_placement.row_placement(idx, direction)

    def partial_place_col(self, idx: int, direction: int) -> Tuple["Tiling", ...]:
        """
        Return the list of tilings in which the directionmost point in the
        column is placed. The points are placed onto their own column.
        """
        req_placement = RequirementPlacement(self, own_row=False, own_col=True)
        return req_placement.col_placement(idx, direction)

    def is_subclass(self, perms_to_check: Iterable[Perm]):
        """
        Returns true if the underlying permutations of all the gridded permutations
        on the tiling lie within one of the principal classes whose basis elements
        are given in perms_to_check.
        """
        return SubclassVerificationAlgorithm(self, set(perms_to_check)).is_verified()

    # -------------------------------------------------------------
    # HTML methods
    # -------------------------------------------------------------

    def to_html_representation(self) -> str:
        """Returns an html representation of the tilings object"""
        return TilingDisplayer(self).html()

    # -------------------------------------------------------------
    # Properties and getters
    # -------------------------------------------------------------

    @property
    def extra_parameters(self) -> Tuple[str, ...]:
        return tuple(f"k_{i}" for i in range(len(self._parameters)))

    def get_parameters(self, obj: GriddedPerm) -> Parameters:
        return tuple(param.get_value(obj) for param in self.parameters)

    def get_parameter_name(self, parameter: ParameterCounter) -> str:
        """
        Return the variable associated with the given parameter.

        Raise ValueError if the parameter is not on the tiling.
        """
        try:
            idx = self._parameters.index(parameter)
        except ValueError as e:
            raise ValueError(f"following parameter not on tiling: '{parameter}'") from e
        return f"k_{idx}"

    def get_parameter(self, parameter: str) -> ParameterCounter:
        idx = parameter.split("_")[1]
        return self.parameters[int(idx)]

    def get_minimum_value(self, parameter: str) -> int:
        """
        Return the minimum value that can be taken by the parameter.
        """
        actual_parameter = self.get_parameter(parameter)
        return min(
            actual_parameter.get_value(gp) for gp in self.minimal_gridded_perms()
        )

    def maximum_length_of_minimum_gridded_perm(self) -> int:
        """Returns the maximum length of the minimum gridded permutation that
        can be gridded on the tiling.
        """
        return sum(max(map(len, reqs)) for reqs in self.requirements)

    def is_empty(self) -> bool:
        """Checks if the tiling is empty.

        Tiling is empty if it has been inferred to be contradictory due to
        contradicting requirements and obstructions or no gridded permutation
        can be gridded on the tiling.
        """
        if any(ob.is_empty() for ob in self.obstructions):
            return True
        if len(self.requirements) <= 1:
            return False
        MGP = MinimalGriddedPerms(self.obstructions, self.requirements)
        return all(False for _ in MGP.minimal_gridded_perms(yield_non_minimal=True))

    def is_finite(self) -> bool:
        """Returns True if all active cells have finite basis."""
        increasing = set()
        decreasing = set()
        for ob in self.obstructions:
            if ob.is_single_cell():
                if ob.patt.is_increasing():
                    increasing.add(ob.pos[0])
                if ob.patt.is_decreasing():
                    decreasing.add(ob.pos[0])
        return all(
            cell in increasing and cell in decreasing for cell in self.active_cells
        )

    def objects_of_size(self, n: int, **parameters: int) -> Iterator[GriddedPerm]:
        for gp in self.gridded_perms_of_length(n):
            if all(
                self.get_parameter(k).get_value(gp) == val
                for k, val in parameters.items()
            ):
                yield gp

    def gridded_perms_of_length(self, length: int) -> Iterator[GriddedPerm]:
        for gp in self.gridded_perms(maxlen=length):
            if len(gp) == length:
                yield gp

    def initial_conditions(self, check: int = 6) -> List[sympy.Expr]:
        """
        Returns a list with the initial conditions to size `check` of the
        CombinatorialClass.
        """
        res = [0 for _ in range(check + 1)]
        extra_params = self.extra_parameters
        param_counter = [
            (sympy.var(k), self.get_parameter(k).get_value) for k in extra_params
        ]
        for gp in self.gridded_perms(check):
            res[len(gp)] += reduce(
                mul,
                (var ** func(gp) for var, func in param_counter),
                sympy.Number(1),
            )
        return res

    def gridded_perms(self, maxlen: Optional[int] = None) -> Iterator[GriddedPerm]:
        """
        Iterator of all gridded permutations griddable on the tiling.

        The gridded permutations are up to length of the longest minimum
        gridded permutations that is griddable on the tiling.
        """
        maxlen = (
            maxlen
            if maxlen is not None
            else self.maximum_length_of_minimum_gridded_perm()
        )
        yield from GriddedPermsOnTiling(self).gridded_perms(maxlen)

    def enmerate_gp_up_to(self, max_length: int) -> List[int]:
        """Count gridded perms of each length up to a max length."""
        cnt = Counter(len(gp) for gp in self.gridded_perms(max_length))
        return [cnt[i] for i in range(max_length + 1)]

    def merge(self) -> "Tiling":
        """Return an equivalent tiling with a single requirement list.
        # TODO: this doesn't work due to minimization on initialising"""
        if len(self.requirements) <= 1:
            return self
        mgps = MinimalGriddedPerms(self.obstructions, self.requirements)
        requirements = tuple(
            GriddedPerm(gp.patt, gp.pos) for gp in mgps.minimal_gridded_perms()
        )
        return self.__class__(self.obstructions, (requirements,), self.parameters)

    def minimal_gridded_perms(self) -> Iterator[GriddedPerm]:
        """
        An iterator over all minimal gridded permutations.
        """
        MGP = MinimalGriddedPerms(self.obstructions, self.requirements)
        yield from MGP.minimal_gridded_perms()

    def is_epsilon(self) -> bool:
        """Returns True if the generating function for the tiling is 1."""
        return (
            self.dimensions == (1, 1)
            and len(self.obstructions) == 1
            and len(self.obstructions[0]) == 1
        )

    def is_positive(self) -> bool:
        """Returns True if tiling does not contain the empty permutation."""
        return bool(self.requirements)

    def is_point_tiling(self) -> bool:
        """
        Returns True if the only gridded permutations of the tiling is
        1: (0, 0)
        """
        return self.dimensions == (1, 1) and (0, 0) in self.point_cells

    def is_atom(self) -> bool:
        """Return True if tiling is a single gridded permutation."""
        return (
            (self.active_cells == self.point_cells)
            and self.fully_isolated()
            and not any(ob.is_empty() for ob in self.obstructions)
        )

    def minimum_size_of_object(self) -> int:
        """Return the size of the smallest gridded perm contained on the tiling."""
        if not self.requirements:
            return 0
        if len(self.requirements) == 1:
            return min(len(gp) for gp in self.requirements[0])
        return len(next(self.minimal_gridded_perms()))

    def is_point_or_empty(self) -> bool:
        point_or_empty_tiling = Tiling(
            obstructions=(
                GriddedPerm((0, 1), ((0, 0), (0, 0))),
                GriddedPerm((1, 0), ((0, 0), (0, 0))),
            )
        )
        return self == point_or_empty_tiling

    def is_empty_cell(self, cell: Cell) -> bool:
        """Check if the cell of the tiling is empty."""
        return cell in self.empty_cells

    def is_monotone_cell(self, cell: Cell) -> bool:
        """
        Check if the cell is decreasing or increasing.

        If the cell is empty it is considered as monotone.
        """
        local_obs = self.cell_basis()[cell][0]
        return any(ob in [Perm((0,)), Perm((0, 1)), Perm((1, 0))] for ob in local_obs)

    def contains_all_patterns_locally_for_crossing(self, cell: Cell) -> bool:
        """Check if for all crossing obstructions and requirements through a given cell,
        the tiling contains the same crossing obstructions and requirements but with all
        permutations of its subpattern within the cell.
        """
        return all(
            Tiling._contains_all_subpatterns_in_cell(gp_set, cell)
            for gp_set in chain(
                (
                    {
                        req
                        for req in req_list
                        if not req.is_localized() and req.occupies(cell)
                    }
                    for req_list in self.requirements
                ),
                (
                    {
                        obs
                        for obs in self.obstructions
                        if not obs.is_localized() and obs.occupies(cell)
                    },
                ),
            )
        )

    @staticmethod
    def _contains_all_subpatterns_in_cell(gps: Set[GriddedPerm], cell: Cell) -> bool:
        while gps:
            gp = next(iter(gps))
            perm = tuple(gp.patt[i] for i in gp.points_in_cell(cell))
            back_map = dict(zip(Perm.to_standard(perm), perm))
            for patt in Perm.of_length(len(perm)):
                it = iter(patt)
                gp = GriddedPerm(
                    (back_map[next(it)] if c == cell else val for val, c in gp),
                    gp.pos,
                )
                try:
                    gps.remove(gp)
                except KeyError:
                    return False
        return True

    @property
    def point_cells(self) -> CellFrozenSet:
        try:
            return self._cached_properties["point_cells"]
        except KeyError:
            local_length2_obcells = Counter(
                ob.pos[0]
                for ob in self._obstructions
                if ob.is_localized() and len(ob) == 2
            )
            point_cells = frozenset(
                cell for cell in self.positive_cells if local_length2_obcells[cell] == 2
            )
            self._cached_properties["point_cells"] = point_cells
            return point_cells

    @property
    def total_points(self) -> int:
        return len(self.point_cells)

    @property
    def positive_cells(self) -> CellFrozenSet:
        try:
            return self._cached_properties["positive_cells"]
        except KeyError:
            positive_cells = frozenset(
                union_reduce(
                    intersection_reduce(req.pos for req in reqs)
                    for reqs in self._requirements
                )
            )
            self._cached_properties["positive_cells"] = positive_cells
            return positive_cells

    def total_positive(self) -> int:
        return len(self.positive_cells)

    @property
    def possibly_empty(self) -> CellFrozenSet:
        """Computes the set of possibly empty cells on the tiling."""
        try:
            return self._cached_properties["possibly_empty"]
        except KeyError:
            possibly_empty = self.active_cells - self.positive_cells
            self._cached_properties["possibly_empty"] = possibly_empty
            return possibly_empty

    @property
    def obstructions(self) -> Tuple[GriddedPerm, ...]:
        return self._obstructions

    def total_obstructions(self) -> int:
        return len(self._obstructions)

    @property
    def requirements(self) -> Tuple[Tuple[GriddedPerm, ...], ...]:
        return self._requirements

    def total_requirements(self) -> int:
        return len(self._requirements)

    @property
    def parameters(self) -> Tuple[ParameterCounter, ...]:
        return self._parameters

    def total_parameters(self) -> int:
        return len(self._parameters)

    @property
    def empty_cells(self) -> CellFrozenSet:
        """Returns a set of all cells that contain a point obstruction, i.e.,
        are empty.
        """
        try:
            return self._cached_properties["empty_cells"]
        except KeyError:
            self._prepare_properties()
            return self._cached_properties["empty_cells"]

    @property
    def active_cells(self) -> CellFrozenSet:
        """
        Returns a set of all cells that do not contain a point obstruction,
        i.e., not empty.
        """
        try:
            return self._cached_properties["active_cells"]
        except KeyError:
            self._prepare_properties()
            return self._cached_properties["active_cells"]

    @property
    def dimensions(self) -> Dimension:
        try:
            return self._cached_properties["dimensions"]
        except KeyError:
            self._prepare_properties()
            return self._cached_properties["dimensions"]

    def add_obstruction_in_all_ways(self, patt: Perm) -> "Tiling":
        """
        Adds an obstruction of the pattern patt in all possible ways to
        a fully separated (no interleaving rows or columns) tiling t.
        """

        def rec(
            cols: List[List[Cell]],
            p: Perm,
            pos: List[Cell],
            used: Dict[int, Cell],
            i: int,
            j: int,
            res: List[GriddedPerm],
        ) -> None:
            """
            Recursive helper function
            cols: List of columns in increasing order, each column is a list of
            cells
            p: The pattern
            pos: List of the pattern's positions
            used: Dictionary mapping permutation values to cells for pruning
            i: Index in cells
            j: Index in p
            res: Resulting list of obstructions
            """
            if j == len(p):
                res.append(GriddedPerm(p, tuple(x for x in pos)))
            elif i == len(cols):
                return
            else:
                upper = min(v[1] for k, v in used.items() if k > p[j])
                lower = max(v[1] for k, v in used.items() if k < p[j])
                for cell in cols[i]:
                    if lower <= cell[1] <= upper:
                        used[p[j]] = cell
                        pos.append(cell)
                        rec(cols, p, pos, used, i, j + 1, res)
                        pos.pop()
                        del used[p[j]]
                rec(cols, p, pos, used, i + 1, j, res)

        cols: List[List[Cell]] = [[] for i in range(self.dimensions[0])]
        for x in self.active_cells:
            cols[x[0]].append(x)
        used = {-1: (-1, -1), len(patt): self.dimensions}
        pos: List[Cell] = []
        res: List[GriddedPerm] = []
        rec(cols, patt, pos, used, 0, 0, res)
        return Tiling(
            obstructions=list(self.obstructions) + res,
            requirements=self.requirements,
            parameters=self.parameters,
        )

    @classmethod
    def tiling_from_perm(cls, p: Perm) -> "Tiling":
        """
        Returns a tiling with point requirements corresponding to the
        permutation 'p'
        """
        return cls(
            requirements=[[GriddedPerm((0,), ((i, p[i]),))] for i in range(len(p))]
        )

    def get_genf(self, *args, **kwargs) -> sympy.Expr:
        # pylint: disable=import-outside-toplevel
        if self.is_empty():
            return sympy.sympify(0)
        from .strategies import (
            BasicVerificationStrategy,
            DatabaseVerificationStrategy,
            InsertionEncodingVerificationStrategy,
            LocallyFactorableVerificationStrategy,
            LocalVerificationStrategy,
            MonotoneTreeVerificationStrategy,
            OneByOneVerificationStrategy,
        )

        enum_stragies: List[VerificationStrategy] = [
            BasicVerificationStrategy(),
            OneByOneVerificationStrategy(),
            LocallyFactorableVerificationStrategy(),
            InsertionEncodingVerificationStrategy(),
            MonotoneTreeVerificationStrategy(),
            DatabaseVerificationStrategy(),
            LocalVerificationStrategy(),
        ]
        for enum_strat in enum_stragies:
            try:
                return enum_strat.get_genf(self)
            except StrategyDoesNotApply:
                continue
        raise NotImplementedError(
            "We were unable to enumerate this tiling:\n" + str(self)
        )

    def to_gui(self):
        """Try to open the current tiling in the GUI."""
        run_gui(json.dumps(self.to_jsonable(), separators=(",", ":")))

    # -------------------------------------------------------------
    # Dunder methods
    # -------------------------------------------------------------

    def __hash__(self) -> int:
        return (
            hash(self._requirements) ^ hash(self._obstructions) ^ hash(self._parameters)
        )

    def __eq__(self, other: object) -> bool:
        if not isinstance(other, Tiling):
            return NotImplemented
        return (
            self.obstructions == other.obstructions
            and self.requirements == other.requirements
            and self.parameters == other.parameters
        )

    def __contains__(self, gp: GriddedPerm) -> bool:
        """Test if a gridded permtuaiton is griddable on the given tiling."""
        return gp.avoids(*self.obstructions) and all(
            gp.contains(*req) for req in self.requirements
        )

    def __repr__(self) -> str:
        format_string = "Tiling(obstructions={}, requirements={}, parameters={})"
        non_point_obstructions = tuple(
            filterfalse(GriddedPerm.is_point_perm, self.obstructions)
        )
        return format_string.format(
            non_point_obstructions, self.requirements, self.parameters
        )

    def __str__(self) -> str:
        return TilingDisplayer(self).ascii()<|MERGE_RESOLUTION|>--- conflicted
+++ resolved
@@ -606,11 +606,6 @@
             remove_empty_rows_and_cols=remove_empty_rows_and_cols,
         )
 
-<<<<<<< HEAD
-    def add_parameter(self, parameter: ParameterCounter) -> "Tiling":
-        """Returns a new tiling with the added parameter."""
-        return self.add_parameters((parameter,))
-=======
     def remove_requirement(self, requirement: Tuple[GriddedPerm, ...]) -> "Tiling":
         """Return the tiling where the requirement is removed"""
         try:
@@ -629,10 +624,9 @@
             sorted_input=True,
         )
 
-    def add_assumption(self, assumption: TrackingAssumption) -> "Tiling":
-        """Returns a new tiling with the added assumption."""
-        return self.add_assumptions((assumption,))
->>>>>>> 227d4d01
+    def add_parameter(self, parameter: ParameterCounter) -> "Tiling":
+        """Returns a new tiling with the added parameter."""
+        return self.add_parameters((parameter,))
 
     def add_parameters(self, parameters: Iterable[ParameterCounter]) -> "Tiling":
         """Returns a new tiling with the added parameters."""
