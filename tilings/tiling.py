# pylint: disable=too-many-locals,too-many-lines,too-many-branches
# pylint: disable=arguments-differ,attribute-defined-outside-init,
# pylint: disable=too-many-return-statements,too-many-statements
# pylint: disable=import-outside-toplevel
import json
from array import array
from collections import Counter, defaultdict
from functools import partial
from itertools import chain, product
from operator import xor
from typing import (
    Callable,
    Dict,
    FrozenSet,
    Iterable,
    Iterator,
    List,
    Optional,
    Set,
    Tuple,
)

import sympy

from comb_spec_searcher import CombinatorialClass, VerificationStrategy
from comb_spec_searcher.exception import StrategyDoesNotApply
from comb_spec_searcher.utils import cssmethodtimer
from permuta import Perm
from permuta.misc import DIR_EAST, DIR_WEST

from .algorithms import (
    AllObstructionInferral,
    ComponentFusion,
    EmptyCellInferral,
    Factor,
    FactorWithInterleaving,
    FactorWithMonotoneInterleaving,
    Fusion,
    GriddedPermReduction,
    GriddedPermsOnTiling,
    MinimalGriddedPerms,
    ObstructionTransitivity,
    RequirementPlacement,
    RowColSeparation,
    SubobstructionInferral,
)
<<<<<<< HEAD
from .algorithms.gridded_perm_reduction import func_calls, func_times
=======
from .assumptions import TrackingAssumption
>>>>>>> fc3d8386
from .exception import InvalidOperationError
from .griddedperm import GriddedPerm
from .misc import intersection_reduce, map_cell, union_reduce

__all__ = ["Tiling"]


Cell = Tuple[int, int]
ReqList = Tuple[GriddedPerm, ...]


class Tiling(CombinatorialClass):
    """Tiling class.

    Zero-indexed coordinates/cells from bottom left corner where the (x, y)
    cell is the cell in the x-th column and y-th row.

    Tilings store the obstructions and requirements but also caches the empty
    cells and the active cells.
    """

    func_calls = func_calls
    func_times = func_times

    # @cssmethodtimer("Tiling.__init__")
    def __init__(
        self,
        obstructions: Iterable[GriddedPerm] = tuple(),
        requirements: Iterable[Iterable[GriddedPerm]] = tuple(),
<<<<<<< HEAD
        remove_empty_rows_and_cols: bool = True,
=======
        assumptions: Iterable[TrackingAssumption] = tuple(),
        remove_empty: bool = True,
>>>>>>> fc3d8386
        derive_empty: bool = True,
        simplify: bool = True,
        sorted_input: bool = False,
        already_minimized_obs: bool = False,
    ) -> None:
        """
        - if not sorted_input, input will be sorted
        - if minimize, will be minimized
        - if derive empty, then assume non-active cells are empty
        - if remove_empty_rows_and_cols, then remove empty rows and columns.
        - already_minimized_obs indicates if the obsrtructions are already minimized
            we pass this through to GriddedPermReduction
        """
        super().__init__()
        if sorted_input:
            # Set of obstructions
            self._obstructions = tuple(obstructions)
            # Set of requirement lists
            self._requirements = tuple(tuple(r) for r in requirements)
            # Set of assumptions
            self._assumptions = tuple(assumptions)
        else:
            # Set of obstructions
            self._obstructions = tuple(sorted(obstructions))
            # Set of requirement lists
            self._requirements = Tiling.sort_requirements(requirements)
            # Set of assumptions
            self._assumptions = tuple(assumptions)

        # Simplify the set of obstructions and the set of requirement lists
        if simplify:
            self._simplify_griddedperms(already_minimized_obs=already_minimized_obs)

        if not any(ob.is_empty() for ob in self.obstructions):
            # Remove empty rows and empty columns
            if remove_empty_rows_and_cols:
                self._remove_empty_rows_and_cols()

            # If assuming the non-active cells are empty, then add the
            # obstructions
            if derive_empty:
                self._fill_empty()
<<<<<<< HEAD
=======
            if minimize:
                self._clean_assumptions()
            # Remove empty rows and empty columns
            if remove_empty:
                self._minimize_tiling()
>>>>>>> fc3d8386

        self._cell_basis: Optional[Dict[Cell, Tuple[List[Perm], List[Perm]]]] = None

    @classmethod
    def from_perms(
        cls,
        obstructions: Iterable[Perm] = tuple(),
        requirements: Iterable[Iterable[Perm]] = tuple(),
    ) -> "Tiling":
        """
        Return a 1x1 tiling from that avoids permutation in `obstructions`
        and contains one permutation form each iterable of `requirements`.
        """
        t = Tiling(
            obstructions=(GriddedPerm(p, ((0, 0),) * len(p)) for p in obstructions)
        )
        for req_list in requirements:
            req_list = [GriddedPerm(p, ((0, 0),) * len(p)) for p in req_list]
            t = t.add_list_requirement(req_list)
        return t

    @cssmethodtimer("Tiling._fill_empty")
    def _fill_empty(self) -> None:
        """Add size one obstructions to cells that are empty."""
        add = []
        (i, j) = self.dimensions
        active_cells = self.active_cells
        empty_cells = self.empty_cells
        for x in range(i):
            for y in range(j):
                if (x, y) not in active_cells and (x, y) not in empty_cells:
                    add.append(GriddedPerm.single_cell(Perm((0,)), (x, y)))
        self._obstructions = tuple(sorted(tuple(add) + self._obstructions))

    def _simplify_griddedperms(self, already_minimized_obs=False) -> None:
        """Simplifies the set of obstructions and the set of requirement lists.
        The set of obstructions are first reduced to a minimal set. The
        requirements that contain any obstructions are removed from their
        respective lists. If any requirement list is empty, then the tiling is
        empty.
        """
        GPR = GriddedPermReduction(
            self.obstructions,
            self.requirements,
            sorted_input=True,
            already_minimized_obs=already_minimized_obs,
        )

        self._obstructions = GPR.obstructions
        self._requirements = GPR.requirements

    @cssmethodtimer("Tiling._remove_empty_rows_and_cols")
    def _remove_empty_rows_and_cols(self) -> None:
        """Remove empty rows and columns."""
        # Produce the mapping between the two tilings
        if not self.active_cells:
            self._forward_map: Dict[Cell, Cell] = {}
            self._obstructions = (GriddedPerm.single_cell(Perm((0,)), (0, 0)),)
            self._requirements = tuple()
            self._dimensions = (1, 1)
            return
        col_mapping, row_mapping = self._minimize_mapping()
        cell_map = partial(map_cell, col_mapping, row_mapping)

        # For tracking regions.
        self._forward_map = {
            (k_x, k_y): (v_x, v_y)
            for k_x, v_x in col_mapping.items()
            for k_y, v_y in row_mapping.items()
        }
        new_obs = []
        for ob in self._obstructions:
            cell = ob.pos[0]
            if not ob.is_point_perm() or (
                cell[0] in col_mapping and cell[1] in row_mapping
            ):
                new_obs.append(ob.apply_map(cell_map))
        self._obstructions = tuple(new_obs)
        self._requirements = tuple(
            tuple(req.apply_map(cell_map) for req in reqlist)
            for reqlist in self._requirements
        )
        self._assumptions = tuple(
            sorted(
                assumption.__class__(
                    tuple(gp.apply_map(cell_map) for gp in assumption.gps)
                )
                for assumption in self._assumptions
            )
        )
        self._dimensions = (
            max(col_mapping.values()) + 1,
            max(row_mapping.values()) + 1,
        )

    @cssmethodtimer("Tiling._minimize_mapping")
    def _minimize_mapping(self) -> Tuple[Dict[int, int], Dict[int, int]]:
        """Returns a pair of dictionaries, that map rows/columns to an
        equivalent set of rows/columns where empty ones have been removed. """
        active_cells = self.active_cells
        assert active_cells
        col_set = set(c[0] for c in active_cells)
        row_set = set(c[1] for c in active_cells)
        col_list, row_list = sorted(col_set), sorted(row_set)
        col_mapping = {x: actual for actual, x in enumerate(col_list)}
        row_mapping = {y: actual for actual, y in enumerate(row_list)}
        return (col_mapping, row_mapping)

<<<<<<< HEAD
=======
    def _clean_isolated(self, obstruction: GriddedPerm) -> GriddedPerm:
        """Remove the isolated factors that are implied by requirements
        from all obstructions."""
        for req_list in self._requirements:
            for factor in obstruction.factors():
                if all(factor in req for req in req_list):
                    obstruction = obstruction.remove_cells(factor.pos)
        return obstruction

    def _minimal_obs(self) -> Tuple[GriddedPerm, ...]:
        """Returns a new list of minimal obstructions from the obstruction set
        of self. Every obstruction in the new list will have any isolated
        points in positive cells removed."""
        clean_ones = sorted(self._clean_isolated(co) for co in self._obstructions)
        cleanobs: List[GriddedPerm] = list()
        for cleanob in clean_ones:
            add = True
            for co in cleanobs:
                if co in cleanob:
                    add = False
                    break
            if add:
                cleanobs.append(cleanob)
        return tuple(cleanobs)

    def _minimal_reqs(
        self, obstructions: Iterable[GriddedPerm]
    ) -> Tuple[Tuple[GriddedPerm, ...], Tuple[ReqList, ...]]:
        """
        Returns a new set of minimal lists of requirements from the
        requirement set of self, and a list of further reduced obstructions.
        # TODO: obstruction don't change in the function, so stop returning.
        """
        factored_reqs: List[Tuple[GriddedPerm, ...]] = list()
        for reqs in self._requirements:
            # If any gridded permutation in list is empty then you vacuously
            # contain this requirement
            if not all(reqs):
                continue
            if not reqs:
                # If req is empty, then can not contain this requirement so
                # the tiling is empty
                return (GriddedPerm.empty_perm(),), tuple()
            factors = set(reqs[0].factors())
            for req in reqs[1:]:
                if not factors:
                    break
                factors = factors.intersection(req.factors())
            if len(factors) == 0 or (len(factors) == 1 and len(reqs) == 1):
                # if there are no factors in the intersection, or it is just
                # the same req as the first, we do nothing and add the original
                factored_reqs.append(reqs)
                continue
            # add each of the factors as a single requirement, and then remove
            # these from each of the other requirements in the list
            remaining_cells = set(c for req in reqs for c in req.pos) - set(
                c for req in factors for c in req.pos
            )
            for factor in factors:
                factored_reqs.append((factor,))
            rem_req = tuple(
                req.get_gridded_perm_in_cells(remaining_cells) for req in reqs
            )
            factored_reqs.append(rem_req)

        cleaned_reqs: List[List[GriddedPerm]] = []
        for reqs in factored_reqs:
            if not all(reqs):
                continue
            cleaned_req = []
            for req in reqs:
                cells: List[Cell] = []
                for f in req.factors():
                    # if factor implied by some requirement list then we
                    # remove it from the gridded perm
                    if not any(
                        all(f in r for r in req_list)
                        for req_list in factored_reqs
                        if not all(any(r2 in r1 for r2 in reqs) for r1 in req_list)
                    ):
                        cells.extend(f.pos)
                cleaned_req.append(req.get_gridded_perm_in_cells(cells))
            cleaned_reqs.append(cleaned_req)

        cleanreqs: List[List[GriddedPerm]] = list()
        for req_list in cleaned_reqs:
            # If any gridded permutation in list is empty then you vacuously
            # contain this requirement
            if not all(req_list):
                continue
            redundant: Set[int] = set()
            for i, req_i in enumerate(req_list):
                for j in range(i + 1, len(req_list)):
                    if j not in redundant:
                        if req_i in req_list[j]:
                            redundant.add(j)
                if i not in redundant:
                    if any(ob in req_i for ob in obstructions):
                        redundant.add(i)
            cleanreq = [req for i, req in enumerate(req_list) if i not in redundant]
            # If cleanreq is empty, then can not contain this requirement so
            # the tiling is empty.
            if not cleanreq:
                return (GriddedPerm.empty_perm(),), tuple()
            cleanreqs.append(cleanreq)

        ind_to_remove: Set[int] = set()
        for i, req_list in enumerate(cleanreqs):
            if i not in ind_to_remove:
                for j, req_list2 in enumerate(cleanreqs):
                    if i != j and j not in ind_to_remove:
                        if all(any(r2 in r1 for r2 in req_list2) for r1 in req_list):
                            ind_to_remove.add(j)

        for i, req_list in enumerate(cleanreqs):
            if i in ind_to_remove:
                continue
            factored = [r.factors() for r in req_list]
            # if every factor of every requirement in a list is implied by
            # another requirement then we can remove this requirement list
            for req_factor in factored:
                if all(
                    any(
                        all(factor in req for req in other_req)
                        for j, other_req in enumerate(cleanreqs)
                        if i != j and j not in ind_to_remove
                    )
                    for factor in req_factor
                ):
                    ind_to_remove.add(i)
                    break

        return (
            tuple(obstructions),
            Tiling.sort_requirements(
                reqs for i, reqs in enumerate(cleanreqs) if i not in ind_to_remove
            ),
        )

    def _clean_assumptions(self) -> None:
        """
        Clean assumptions with respect to the known obstructions.

        TODO: this should remove points that are placed, and other requirements
        that are contained in every gridded perm.
        """
        res: List[TrackingAssumption] = []
        for assumption in self.assumptions:
            ass = assumption.avoiding(self._obstructions)
            if ass.gps:
                res.append(ass)
        self._assumptions = tuple(sorted(set(res)))

>>>>>>> fc3d8386
    # -------------------------------------------------------------
    # Compression
    # -------------------------------------------------------------

    def to_bytes(self) -> bytes:
        """Compresses the tiling by flattening the sets of cells into lists of
        integers which are concatenated together, every list preceeded by its
        size. The obstructions are compressed and concatenated to the list, as
        are the requirement lists."""

        def split_16bit(n) -> Tuple[int, int]:
            """Takes a 16 bit integer and splits it into
               (lower 8bits, upper 8bits)"""
            return (n & 0xFF, (n >> 8) & 0xFF)

        result = []  # type: List[int]
        result.extend(split_16bit(len(self.obstructions)))
        result.extend(
            chain.from_iterable([len(ob)] + ob.compress() for ob in self.obstructions)
        )
        result.extend(split_16bit(len(self.requirements)))
        for reqlist in self.requirements:
            result.extend(split_16bit(len(reqlist)))
            result.extend(
                chain.from_iterable([len(req)] + req.compress() for req in reqlist)
            )
        if self.assumptions:
            result.extend(split_16bit(len(self.assumptions)))
            for assumption in self.assumptions:
                result.extend(split_16bit(len(assumption.gps)))
                result.extend(
                    chain.from_iterable(
                        [len(gp)] + gp.compress() for gp in assumption.gps
                    )
                )
        res = array("B", result)
        return res.tobytes()

    @classmethod
    def from_bytes(
        cls,
        arrbytes: bytes,
        remove_empty_rows_and_cols=False,
        derive_empty=False,
        simplify=False,
        sorted_input=True,
    ) -> "Tiling":
        """Given a compressed tiling in the form of an 1-byte array, decompress
        it and return a tiling."""

        def merge_8bit(lh, uh):
            """
            Takes two 16 bit integers and merges them into
            one 16 bit integer assuming lh is lower half and
            uh is the upper half.
            """
            return lh | (uh << 8)

        def recreate_gp_list(offset):
            """
            Return the gplist implied started at the offset, together
            with the offset after reading it.
            """
            ngps = merge_8bit(arr[offset], arr[offset + 1])
            offset += 2
            res = []
            for _ in range(ngps):
                pattlen = arr[offset]
                offset += 1
                res.append(GriddedPerm.decompress(arr[offset : offset + 3 * pattlen]))
                offset += 3 * pattlen
            return res, offset

        arr = array("B", arrbytes)
        obstructions, offset = recreate_gp_list(0)

        nreqs = merge_8bit(arr[offset], arr[offset + 1])
        offset += 2
        requirements = []
        for _ in range(nreqs):
            reqlist, offset = recreate_gp_list(offset)
            requirements.append(reqlist)

        assumptions = []
        if offset < len(arr):
            nassumptions = merge_8bit(arr[offset], arr[offset + 1])
            offset += 2
            for _ in range(nassumptions):
                # tracking
                gps, offset = recreate_gp_list(offset)
                assumptions.append(TrackingAssumption(gps))
        return cls(
            obstructions=obstructions,
            requirements=requirements,
<<<<<<< HEAD
            remove_empty_rows_and_cols=remove_empty_rows_and_cols,
=======
            assumptions=assumptions,
            remove_empty=remove_empty,
>>>>>>> fc3d8386
            derive_empty=derive_empty,
            simplify=simplify,
            sorted_input=sorted_input,
        )

    @classmethod
    def from_string(cls, string: str) -> "Tiling":
        """Return a 1x1 tiling from string of form 'p1_p2'"""
        basis = [
            GriddedPerm.single_cell(Perm.to_standard(p), (0, 0))
            for p in string.split("_")
        ]
        return cls(obstructions=basis)

    # -------------------------------------------------------------
    # JSON methods
    # -------------------------------------------------------------

    def to_jsonable(self) -> dict:
        """Returns a dictionary object which is JSON serializable which
        represents a Tiling."""
        output: dict = super().to_jsonable()
        output["obstructions"] = [gp.to_jsonable() for gp in self.obstructions]
        output["requirements"] = [
            [gp.to_jsonable() for gp in req] for req in self.requirements
        ]
        output["assumptions"] = [ass.to_jsonable() for ass in self.assumptions]
        return output

    @classmethod
    def from_json(cls, jsonstr: str) -> "Tiling":
        """Returns a Tiling object from JSON string."""
        jsondict = json.loads(jsonstr)
        return cls.from_dict(jsondict)

    @classmethod
    def from_dict(cls, jsondict: dict) -> "Tiling":
        """Returns a Tiling object from a dictionary loaded from a JSON
        serialized Tiling object."""
        obstructions = map(GriddedPerm.from_dict, jsondict["obstructions"])
        requirements = map(
            lambda x: map(GriddedPerm.from_dict, x), jsondict["requirements"]
        )
        assumptions = map(TrackingAssumption.from_dict, jsondict["assumptions"])
        return cls(
            obstructions=obstructions,
            requirements=requirements,
            assumptions=assumptions,
        )

    # -------------------------------------------------------------
    # Cell methods
    # -------------------------------------------------------------

    def cell_within_bounds(self, cell: Cell) -> bool:
        """Checks if a cell is within the bounds of the tiling."""
        (i, j) = self.dimensions
        return cell[0] >= 0 and cell[0] < i and cell[1] >= 0 and cell[1] < j

    def empty_cell(self, cell: Cell) -> "Tiling":
        """Empties a cell in the tiling by adding a point obstruction into the
        cell.
        """
        if not self.cell_within_bounds(cell):
            raise ValueError(
                "Cell {} is not within the bounds of the tiling.".format(cell)
            )
        return self.add_single_cell_obstruction(Perm((0,)), cell)

    def insert_cell(self, cell: Cell) -> "Tiling":
        """Performs 'cell insertion', adds a point requirement into the given
        cell. Cell should be active.
        """
        if not self.cell_within_bounds(cell):
            raise ValueError(
                "Cell {} is not within the bounds of the tiling.".format(cell)
            )
        return self.add_single_cell_requirement(Perm((0,)), cell)

    def add_obstruction(self, patt: Perm, pos: Iterable[Cell]) -> "Tiling":
        """Returns a new tiling with the obstruction of the pattern
        patt with positions pos."""
        return Tiling(
<<<<<<< HEAD
            self._obstructions + (GriddedPerm(patt, pos),), self._requirements,
=======
            self._obstructions + (GriddedPerm(patt, pos),),
            self._requirements,
            self._assumptions,
>>>>>>> fc3d8386
        )

    def add_obstructions(self, gps: Iterable[GriddedPerm]) -> "Tiling":
        """Returns a new tiling with the obstructions added."""
        new_obs = tuple(gps)
        return Tiling(
            self._obstructions + new_obs, self._requirements, self._assumptions
        )

    def add_list_requirement(self, req_list: Iterable[GriddedPerm]) -> "Tiling":
        """
        Return a new tiling with the requirement list added.
        """
        new_req = tuple(req_list)
<<<<<<< HEAD
        return Tiling(self._obstructions, self._requirements + (new_req,))
=======
        return Tiling(
            self._obstructions, self._requirements + (new_req,), self._assumptions
        )
>>>>>>> fc3d8386

    def add_requirement(self, patt: Perm, pos: Iterable[Cell]) -> "Tiling":
        """Returns a new tiling with the requirement of the pattern
        patt with position pos."""
        new_req_list = (GriddedPerm(patt, pos),)
        return self.add_list_requirement(new_req_list)

    def add_single_cell_obstruction(self, patt: Perm, cell: Cell) -> "Tiling":
        """Returns a new tiling with the single cell obstruction of the pattern
        patt in the given cell."""
        return self.add_obstructions((GriddedPerm.single_cell(patt, cell),))

    def add_single_cell_requirement(self, patt: Perm, cell: Cell) -> "Tiling":
        """Returns a new tiling with the single cell requirement of the pattern
        patt in the given cell."""
        new_req_list = (GriddedPerm.single_cell(patt, cell),)
        return self.add_list_requirement(new_req_list)

    def fully_isolated(self) -> bool:
        """Check if all cells are isolated on their rows and columns."""
        seen_row: List[int] = []
        seen_col: List[int] = []
        for i, j in self.active_cells:
            if i in seen_col or j in seen_row:
                return False
            seen_col.append(i)
            seen_row.append(j)
        return True

    def only_positive_in_row_and_col(self, cell: Cell) -> bool:
        """Check if the cell is the only positive cell in row and column."""
        if cell not in self.positive_cells:
            return False
        return (
            sum(1 for (x, y) in self.positive_cells if y == cell[1] or x == cell[0])
            == 1
        )

    def only_positive_in_row(self, cell: Cell) -> bool:
        """Check if the cell is the only positive cell in row."""
        if cell not in self.positive_cells:
            return False
        inrow = sum(1 for (x, y) in self.positive_cells if y == cell[1])
        return inrow == 1

    def only_positive_in_col(self, cell: Cell) -> bool:
        """Check if the cell is the only positive cell in column."""
        if cell not in self.positive_cells:
            return False
        incol = sum(1 for (x, y) in self.positive_cells if x == cell[0])
        return incol == 1

    def only_cell_in_col(self, cell: Cell) -> bool:
        """Checks if the cell is the only active cell in the column."""
        return sum(1 for (x, y) in self.active_cells if x == cell[0]) == 1

    def only_cell_in_row(self, cell: Cell) -> bool:
        """Checks if the cell is the only active cell in the row."""
        return sum(1 for (x, y) in self.active_cells if y == cell[1]) == 1

    def only_cell_in_row_and_col(self, cell: Cell) -> bool:
        """Checks if the cell is the only active cell in the row."""
        return (
            sum(1 for (x, y) in self.active_cells if y == cell[1] or x == cell[0]) == 1
        )

    def cells_in_row(self, row: int) -> FrozenSet[Cell]:
        """Return all active cells in row."""
        return frozenset((x, y) for (x, y) in self.active_cells if y == row)

    def cells_in_col(self, col: int) -> FrozenSet[Cell]:
        """Return all active cells in column."""
        return frozenset((x, y) for (x, y) in self.active_cells if x == col)

    def cell_basis(self) -> Dict[Cell, Tuple[List[Perm], List[Perm]]]:
        """Returns a dictionary from cells to basis.

        The basis for each cell is a tuple of two lists of permutations.  The
        first list contains the patterns of the obstructions localized in the
        cell and the second contains the intersections of requirement lists
        that are localized in the cell.
        """
        if self._cell_basis is not None:
            return self._cell_basis
        obdict: Dict[Cell, List[Perm]] = defaultdict(list)
        reqdict: Dict[Cell, List[Perm]] = defaultdict(list)
        for ob in self.obstructions:
            if ob.is_localized():
                cell = ob.pos[0]
                obdict[cell].append(ob.patt)

        for req_list in self.requirements:
            for req in req_list:
                for cell in set(req.pos):
                    gp = req.get_gridded_perm_in_cells([cell])
                    if gp not in reqdict[cell] and all(gp in r for r in req_list):
                        reqdict[cell].append(gp.patt)
        for cell, contain in reqdict.items():
            ind_to_remove = set()
            for i, req in enumerate(contain):
                if any(req in other for j, other in enumerate(contain) if i != j):
                    ind_to_remove.add(i)
            reqdict[cell] = [
                req for i, req in enumerate(contain) if i not in ind_to_remove
            ]

        all_cells = product(range(self.dimensions[0]), range(self.dimensions[1]))
        resdict = {cell: (obdict[cell], reqdict[cell]) for cell in all_cells}
        self._cell_basis = resdict
        return self._cell_basis

    def cell_graph(self) -> Set[Tuple[Cell, Cell]]:
        """
        Return the set of edges in the cell graph of the tiling.
        """
        edges = set()
        cells = sorted(self.active_cells)
        for c1, c2 in zip(cells[:-1], cells[1:]):
            if c1[0] == c2[0]:
                edges.add((c1, c2))
        cells = sorted(self.active_cells, key=lambda x: (x[1], x[0]))
        for c1, c2 in zip(cells[:-1], cells[1:]):
            if c1[1] == c2[1]:
                edges.add((c1, c2))
        return edges

    def sum_decomposition(self, skew: bool = False) -> List[List[Cell]]:
        """
        Returns the sum decomposition of the tiling with respect to the cells.
        If skew is True then returns the skew decomposition instead.
        """
        cells = sorted(self.active_cells)
        decomposition: List[List[Cell]] = []
        while len(cells) > 0:
            x = cells[0][0]  # x boundary, maximum in both cases
            y = cells[0][1]  # y boundary, maximum in sum, minimum in skew
            change = True
            while change:
                change = False
                for c in cells:
                    if c[0] <= x:
                        if (skew and c[1] < y) or (not skew and c[1] > y):
                            y = c[1]
                            change = True
                    if (skew and c[1] >= y) or (not skew and c[1] <= y):
                        if c[0] > x:
                            x = c[0]
                            change = True
            decomposition.append([])
            new_cells = []
            for c in cells:
                if c[0] <= x:
                    decomposition[-1].append(c)
                else:
                    new_cells.append(c)
            cells = new_cells
        return decomposition

    def skew_decomposition(self) -> List[List[Cell]]:
        """
        Returns the skew decomposition of the tiling with respect to the cells
        """
        return self.sum_decomposition(skew=True)

    @staticmethod
    def sort_requirements(
        requirements: Iterable[Iterable[GriddedPerm]],
    ) -> Tuple[Tuple[GriddedPerm, ...], ...]:
        return tuple(sorted(tuple(sorted(set(reqlist))) for reqlist in requirements))

    def backward_map(self, gp: GriddedPerm) -> GriddedPerm:
        return GriddedPerm(gp.patt, [self.backward_cell_map[cell] for cell in gp.pos])

    def forward_map(self, gp: GriddedPerm) -> GriddedPerm:
        return GriddedPerm(gp.patt, [self.forward_cell_map[cell] for cell in gp.pos])

    @property
    def forward_cell_map(self) -> Dict[Cell, Cell]:
        if not hasattr(self, "_forward_map"):
            self._remove_empty_rows_and_cols()
        return self._forward_map

    @property
    def backward_cell_map(self) -> Dict[Cell, Cell]:
        if not hasattr(self, "_backward_map"):
            if not hasattr(self, "_forward_map"):
                self._remove_empty_rows_and_cols()
            self._backward_map = {b: a for a, b in self._forward_map.items()}
        return self._backward_map

    # -------------------------------------------------------------
    # Symmetries
    # -------------------------------------------------------------

    def _transform(
        self, transf, gptransf: Callable[[GriddedPerm], GriddedPerm]
    ) -> "Tiling":
        """ Transforms the tiling according to the two transformation functions
        given. The first transf is mapping of cells while gptransf is a
        transformation of GriddedPerm that calls some internal method.
        # TODO: transf is not used...
        """
        return Tiling(
            obstructions=(gptransf(ob) for ob in self.obstructions),
            requirements=(
                [gptransf(req) for req in reqlist] for reqlist in self.requirements
            ),
            assumptions=(
                TrackingAssumption(gptransf(gp) for gp in ass.gps)
                for ass in self._assumptions
            ),
        )

    def reverse(self, regions=False):
        """ |
        Reverses the tiling within its boundary. Every cell and obstruction
        gets flipped over the vertical middle axis.
        # TODO: remove weird regions flag? """

        def reverse_cell(cell: Cell) -> Cell:
            return (self.dimensions[0] - cell[0] - 1, cell[1])

        reversed_tiling = self._transform(
            reverse_cell, lambda gp: gp.reverse(reverse_cell)
        )
        if not regions:
            return reversed_tiling
        return (
            [reversed_tiling],
            [{c: frozenset([reverse_cell(c)]) for c in self.active_cells}],
        )

    def complement(self) -> "Tiling":
        """ -
        Flip over the horizontal axis.  """

        def complement_cell(cell: Cell) -> Cell:
            return (cell[0], self.dimensions[1] - cell[1] - 1)

        return self._transform(
            complement_cell, lambda gp: gp.complement(complement_cell)
        )

    def inverse(self) -> "Tiling":
        """ /
        Flip over the diagonal"""

        def inverse_cell(cell: Cell) -> Cell:
            return (cell[1], cell[0])

        return self._transform(inverse_cell, lambda gp: gp.inverse(inverse_cell))

    def antidiagonal(self) -> "Tiling":
        """ \\
        Flip over the anti-diagonal"""

        def antidiagonal_cell(cell: Cell) -> Cell:
            return (self.dimensions[1] - cell[1] - 1, self.dimensions[0] - cell[0] - 1)

        return self._transform(
            antidiagonal_cell, lambda gp: gp.antidiagonal(antidiagonal_cell)
        )

    def rotate270(self) -> "Tiling":
        """Rotate 270 degrees"""

        def rotate270_cell(cell: Cell) -> Cell:
            return (self.dimensions[1] - cell[1] - 1, cell[0])

        return self._transform(rotate270_cell, lambda gp: gp.rotate270(rotate270_cell))

    def rotate180(self) -> "Tiling":
        """Rotate 180 degrees"""

        def rotate180_cell(cell: Cell) -> Cell:
            return (self.dimensions[0] - cell[0] - 1, self.dimensions[1] - cell[1] - 1)

        return self._transform(rotate180_cell, lambda gp: gp.rotate180(rotate180_cell))

    def rotate90(self) -> "Tiling":
        """Rotate 90 degrees"""

        def rotate90_cell(cell: Cell) -> Cell:
            return (cell[1], self.dimensions[0] - cell[0] - 1)

        return self._transform(rotate90_cell, lambda gp: gp.rotate90(rotate90_cell))

    def all_symmetries(self) -> Set["Tiling"]:
        """
        Return all the symmetries of a tiling in a set.
        """
        symmetries = set()
        t = self
        for _ in range(4):
            symmetries.add(t)
            symmetries.add(t.inverse())
            t = t.rotate90()
            if t in symmetries:
                break
        return symmetries

    # -------------------------------------------------------------
    # Algorithms
    # -------------------------------------------------------------

    def _fusion(self, row, col, fusion_class):
        """
        Fuse the tilings using the fusion class.

        If `row` is not `None` then `row` and `row+1` are fused together.
        If `col` is not `None` then `col` and `col+1` are fused together.
        """
        assert xor(row is None, col is None), "Specify only `row` or `col`"
        if not (
            row in range(self.dimensions[1] - 1) or col in range(self.dimensions[0] - 1)
        ):
            raise InvalidOperationError("`row` or `column` out or range")
        fusion = fusion_class(self, row_idx=row, col_idx=col)
        if not fusion.fusable():
            fus_type = "Rows" if row is not None else "Columns"
            idx = row if row is not None else col
            message = "{} {} and {} are not fusable.".format(fus_type, idx, idx + 1)
            raise InvalidOperationError(message)
        return fusion.fused_tiling()

    def fusion(self, row=None, col=None):
        """
        Fuse the tilings.

        If `row` is not `None` then `row` and `row+1` are fused together.
        If `col` is not `None` then `col` and `col+1` are fused together.
        """
        return self._fusion(row, col, Fusion)

    def component_fusion(self, row=None, col=None):
        """
        Fuse the tilings in such a way that it can be unfused by drawing a line
        between skew/sum-components.

        If `row` is not `None` then `row` and `row+1` are fused together.
        If `col` is not `None` then `col` and `col+1` are fused together.
        """
        return self._fusion(row, col, ComponentFusion)

    def sub_tiling(self, cells: Iterable[Cell], factors: bool = False) -> "Tiling":
        """Return the tiling using only the obstructions and requirements
        completely contained in the given cells. If factors is set to True,
        then it assumes that the first cells confirms if a gridded perm uses only
        the cells."""
        obstructions = tuple(
            ob
            for ob in self.obstructions
            if (factors and ob.pos[0] in cells) or all(c in cells for c in ob.pos)
        )
        requirements = Tiling.sort_requirements(
            req
            for req in self.requirements
            if (factors and req[0].pos[0] in cells)
            or all(c in cells for c in chain.from_iterable(r.pos for r in req))
        )
<<<<<<< HEAD
        return self.__class__(
            obstructions=obstructions,
            requirements=requirements,
            remove_empty_rows_and_cols=True,
            derive_empty=True,
            simplify=False,
            sorted_input=True,
        )
=======
        assumptions = tuple(
            ass
            for ass in self._assumptions
            if (factors and ass.gps[0].pos[0] in cells)
            or all(c in cells for c in chain.from_iterable(gp.pos for gp in ass.gps))
        )
        return self.__class__(obstructions, requirements, assumptions)
>>>>>>> fc3d8386

    @cssmethodtimer("Tiling.find_factors")
    def find_factors(self, interleaving: str = "none") -> Tuple["Tiling", ...]:
        """
        Return list with the factors of the tiling.

        Two non-empty cells are in the same factor if they are in the same row
        or column, or they share an obstruction or requirement. However, if
        `interleaving` is set to 'monotone' cell on the same row do not need to
        be in the same factor if one of them is monotone. If interleaving is
        set 'all' then cells on the same row or columns don't need to be in
        the same factor.
        """
        factor_class = {
            "none": Factor,
            "monotone": FactorWithMonotoneInterleaving,
            "any": FactorWithInterleaving,
        }
        if interleaving in factor_class:
            factor = factor_class[interleaving](self)
        else:
            raise InvalidOperationError(
                "interleaving option must be in {}".format(list(factor_class.keys()))
            )
        return factor.factors()

    def row_and_column_separation(self) -> "Tiling":
        """
        Splits the row and columns of a tilings using the inequalities implied
        by the length two obstructions.
        """
        rcs = RowColSeparation(self)
        return rcs.separated_tiling()

    def obstruction_transitivity(self) -> "Tiling":
        """
        Add length 2 obstructions to the tiling using transitivity over
        positive cells.

        For three cells A, B and C on the same row or column, if A < B, B < C
        and B is positive then the obstruction for A < C is added.
        """
        obs_trans = ObstructionTransitivity(self)
        return obs_trans.obstruction_transitivity()

    def all_obstruction_inferral(self, obstruction_length: int) -> "Tiling":
        """
        Adds all the obstruction of length up to `obstruction_length` that
        does not change the set of gridded permutations of the tiling.
        """
        obs_inf = AllObstructionInferral(self, obstruction_length)
        return obs_inf.obstruction_inferral()

    def empty_cell_inferral(self) -> "Tiling":
        """
        Adds point obstruction in the cell of the tilings that should be empty.

        Equivalent to `self.all_obstruction_inferral(1)`
        """
        obs_inf = EmptyCellInferral(self)
        return obs_inf.obstruction_inferral()

    def subobstruction_inferral(self) -> "Tiling":
        """
        Adds all the subobstruction of the tiling's obstruction that doesn't
        change the set of gridded permutations of the tiling.
        """
        obs_inf = SubobstructionInferral(self)
        return obs_inf.obstruction_inferral()

    def place_point_in_cell(self, cell: Cell, direction: int) -> "Tiling":
        """
        Return the tiling where a point is placed in the given cell and
        direction.
        """
        req_placement = RequirementPlacement(self)
        return req_placement.place_point_in_cell(cell, direction)

    def place_point_of_gridded_permutation(
        self, gp: GriddedPerm, idx: int, direction: int
    ) -> "Tiling":
        """
        Return the tiling where the directionmost occurrence of the idx point
        in the gridded permutaion gp is placed.
        """
        req_placement = RequirementPlacement(self)
        return req_placement.place_point_of_gridded_permutation(gp, idx, direction)

    def place_row(self, idx: int, direction: int) -> Tuple["Tiling", ...]:
        """
        Return the list of tilings in which the directionmost point in the row
        is placed.
        """
        req_placement = RequirementPlacement(self)
        return req_placement.row_placement(idx, direction)

    def place_col(self, idx: int, direction: int) -> Tuple["Tiling", ...]:
        """
        Return the list of tilings in which the directionmost point in the
        column is placed.
        """
        req_placement = RequirementPlacement(self)
        return req_placement.col_placement(idx, direction)

    def partial_place_point_in_cell(self, cell: Cell, direction: int) -> "Tiling":
        """
        Return the tiling where a point is placed in the given cell and
        direction. The point is placed onto its own row or own column
        depending on the direction.
        """
        if direction in (DIR_EAST, DIR_WEST):
            req_placement = RequirementPlacement(self, own_row=False)
        else:
            req_placement = RequirementPlacement(self, own_col=False)
        return req_placement.place_point_in_cell(cell, direction)

    def partial_place_point_of_gridded_permutation(
        self, gp: GriddedPerm, idx: int, direction: int
    ) -> "Tiling":
        """
        Return the tiling where the directionmost occurrence of the idx point
        in the gridded permutaion gp is placed. The point is placed onto its
        own row or own column depending on the direction.
        """
        if direction in (DIR_EAST, DIR_WEST):
            req_placement = RequirementPlacement(self, own_row=False)
        else:
            req_placement = RequirementPlacement(self, own_col=False)
        return req_placement.place_point_of_gridded_permutation(gp, idx, direction)

    def partial_place_row(self, idx: int, direction: int) -> Tuple["Tiling", ...]:
        """
        Return the list of tilings in which the directionmost point in the row
        is placed. The points are placed onto thier own row.
        """
        req_placement = RequirementPlacement(self, own_row=True, own_col=False)
        return req_placement.row_placement(idx, direction)

    def partial_place_col(self, idx: int, direction: int) -> Tuple["Tiling", ...]:
        """
        Return the list of tilings in which the directionmost point in the
        column is placed. The points are placed onto their own column.
        """
        req_placement = RequirementPlacement(self, own_row=False, own_col=True)
        return req_placement.col_placement(idx, direction)

    # -------------------------------------------------------------
    # Properties and getters
    # -------------------------------------------------------------

    def maximum_length_of_minimum_gridded_perm(self) -> int:
        """Returns the maximum length of the minimum gridded permutation that
        can be gridded on the tiling.
        """
        return sum(max(map(len, reqs)) for reqs in self.requirements)

    def is_empty(self) -> bool:
        """Checks if the tiling is empty.

        Tiling is empty if it has been inferred to be contradictory due to
        contradicting requirements and obstructions or no gridded permutation
        can be gridded on the tiling.
        """
        if any(ob.is_empty() for ob in self.obstructions):
            return True
        if len(self.requirements) <= 1:
            return False
        MGP = MinimalGriddedPerms(self)
        return all(False for _ in MGP.minimal_gridded_perms(yield_non_minimal=True))

    def is_finite(self) -> bool:
        """Returns True if all active cells have finite basis."""
        increasing = set()
        decreasing = set()
        for ob in self.obstructions:
            if ob.is_single_cell():
                if ob.patt.is_increasing():
                    increasing.add(ob.pos[0])
                if ob.patt.is_decreasing():
                    decreasing.add(ob.pos[0])
        return all(
            cell in increasing and cell in decreasing for cell in self.active_cells
        )

    def objects_of_size(self, n: int, **parameters: int) -> Iterator[GriddedPerm]:
        assert not parameters, "only implemented in one variable"
        yield from self.gridded_perms_of_length(n)

    def gridded_perms_of_length(self, length: int) -> Iterator[GriddedPerm]:
        for gp in self.gridded_perms(maxlen=length):
            if len(gp) == length:
                yield gp

    def gridded_perms(self, maxlen: Optional[int] = None) -> Iterator[GriddedPerm]:
        """
        Iterator of all gridded permutations griddable on the tiling.

        The gridded permutations are up to length of the longest minimum
        gridded permutations that is griddable on the tiling.
        """
        yield from GriddedPermsOnTiling(self, maxlen=maxlen)

    def merge(self) -> "Tiling":
        """Return an equivalent tiling with a single requirement list.
        # TODO: this doesn't work due to minimization on initialising"""
        if len(self.requirements) <= 1:
            return self
        mgps = MinimalGriddedPerms(self)
        requirements = tuple(
            GriddedPerm(gp.patt, gp.pos) for gp in mgps.minimal_gridded_perms()
        )
        return self.__class__(self.obstructions, (requirements,), self.assumptions)

    def minimal_gridded_perms(self) -> Iterator[GriddedPerm]:
        """
        An iterator over all minimal gridded permutations.
        """
        MGP = MinimalGriddedPerms(self)
        yield from MGP.minimal_gridded_perms()

    def is_epsilon(self) -> bool:
        """Returns True if the generating function for the tiling is 1."""
        return (
            self.dimensions == (1, 1)
            and len(self.obstructions) == 1
            and len(self.obstructions[0]) == 1
        )

    def is_positive(self) -> bool:
        """Returns True if tiling does not contain the empty permutation."""
        return bool(self.requirements)

    def is_point_tiling(self) -> bool:
        """
        Returns True if the only gridded permutations of the tiling is
        1: (0, 0)
        """
        return self.dimensions == (1, 1) and (0, 0) in self.point_cells

    def is_atom(self) -> bool:
        """Return True if tiling is a single gridded permutation."""
        return (self.active_cells == self.point_cells) and self.fully_isolated()

    def minimum_size_of_object(self) -> int:
        """Return the size of the smallest gridded perm contained on the tiling."""
        if not self.requirements:
            return 0
        if len(self.requirements) == 1:
            return min(len(gp) for gp in self.requirements[0])
        return len(next(self.minimal_gridded_perms()))

    def is_point_or_empty(self) -> bool:
        point_or_empty_tiling = Tiling(
            obstructions=(
                GriddedPerm(Perm((0, 1)), ((0, 0), (0, 0))),
                GriddedPerm(Perm((1, 0)), ((0, 0), (0, 0))),
            )
        )
        return self == point_or_empty_tiling

    def is_empty_cell(self, cell: Cell) -> bool:
        """Check if the cell of the tiling is empty."""
        return cell in self.empty_cells

    def is_monotone_cell(self, cell: Cell) -> bool:
        """
        Check if the cell is decreasing or increasing.

        If the cell is empty it is considered as monotone.
        """
        local_obs = self.cell_basis()[cell][0]
        return any(ob in [Perm((0,)), Perm((0, 1)), Perm((1, 0))] for ob in local_obs)

    @property
    def point_cells(self) -> FrozenSet[Cell]:
        if not hasattr(self, "_point_cells"):
            local_length2_obcells = Counter(
                ob.pos[0]
                for ob in self._obstructions
                if ob.is_localized() and len(ob) == 2
            )
            self._point_cells = frozenset(
                cell for cell in self.positive_cells if local_length2_obcells[cell] == 2
            )
        return self._point_cells

    @property
    def total_points(self) -> int:
        return len(self.point_cells)

    @property
    def positive_cells(self) -> FrozenSet[Cell]:
        if not hasattr(self, "_positive_cells"):
            self._positive_cells = frozenset(
                union_reduce(
                    intersection_reduce(req.pos for req in reqs)
                    for reqs in self._requirements
                )
            )
        return self._positive_cells

    def total_positive(self) -> int:
        return len(self.positive_cells)

    @property
    def possibly_empty(self) -> FrozenSet[Cell]:
        """Computes the set of possibly empty cells on the tiling."""
        return self.active_cells - self.positive_cells

    @property
    def obstructions(self) -> Tuple[GriddedPerm, ...]:
        return self._obstructions

    def total_obstructions(self) -> int:
        return len(self._obstructions)

    @property
    def requirements(self) -> Tuple[Tuple[GriddedPerm, ...], ...]:
        return self._requirements

    def total_requirements(self) -> int:
        return len(self._requirements)

    @property
    def assumptions(self) -> Tuple[TrackingAssumption, ...]:
        return self._assumptions

    def total_assumptions(self) -> int:
        return len(self._assumptions)

    @property
    def empty_cells(self) -> FrozenSet[Cell]:
        """Returns a set of all cells that contain a point obstruction, i.e.,
        are empty.
        """
        return frozenset(gp.pos[0] for gp in self.obstructions if gp.is_point_perm())

    @property
    def active_cells(self) -> FrozenSet[Cell]:
        """
        Returns a set of all cells that do not contain a point obstruction,
        i.e., not empty.
        """
        no_point_obs = union_reduce(
            ob.pos for ob in self._obstructions if not ob.is_point_perm()
        )
        with_req = union_reduce(
            union_reduce(req.pos for req in reqs) for reqs in self._requirements
        )
        return frozenset(no_point_obs | with_req)

    @property
    def dimensions(self) -> Tuple[int, int]:
        if not hasattr(self, "_dimensions"):
            obcells = union_reduce(ob.pos for ob in self._obstructions)
            reqcells = union_reduce(
                union_reduce(req.pos for req in reqlist)
                for reqlist in self._requirements
            )
            all_cells = obcells | reqcells
            rows = set(x for (x, y) in all_cells)
            cols = set(y for (x, y) in all_cells)
            if not rows and not cols:
                self._dimensions = (1, 1)
            else:
                self._dimensions = (max(rows) + 1, max(cols) + 1)
        return self._dimensions

    def remove_assumptions(self):
        """
        Return the tiling with all assumptions removed.
        """
        return self.__class__(
            self._obstructions,
            self._requirements,
            remove_empty=False,
            derive_empty=False,
            minimize=False,
            sorted_input=True,
        )

    def add_obstruction_in_all_ways(self, patt: Perm) -> "Tiling":
        """
        Adds an obstruction of the pattern patt in all possible ways to
        a fully separated (no interleaving rows or columns) tiling t.
        """

        def rec(
            cols: List[List[Cell]],
            p: Perm,
            pos: List[Cell],
            used: Dict[int, Cell],
            i: int,
            j: int,
            res: List[GriddedPerm],
        ) -> None:
            """
            Recursive helper function
            cols: List of columns in increasing order, each column is a list of
            cells
            p: The pattern
            pos: List of the pattern's positions
            used: Dictionary mapping permutation values to cells for pruning
            i: Index in cells
            j: Index in p
            res: Resulting list of obstructions
            """
            if j == len(p):
                res.append(GriddedPerm(p, tuple(x for x in pos)))
            elif i == len(cols):
                return
            else:
                upper = min(v[1] for k, v in used.items() if k > p[j])
                lower = max(v[1] for k, v in used.items() if k < p[j])
                for cell in cols[i]:
                    if lower <= cell[1] <= upper:
                        used[p[j]] = cell
                        pos.append(cell)
                        rec(cols, p, pos, used, i, j + 1, res)
                        pos.pop()
                        del used[p[j]]
                rec(cols, p, pos, used, i + 1, j, res)

        cols: List[List[Cell]] = [[] for i in range(self.dimensions[0])]
        for x in self.active_cells:
            cols[x[0]].append(x)
        used = {-1: (-1, -1), len(patt): self.dimensions}
        pos: List[Cell] = []
        res: List[GriddedPerm] = []
        rec(cols, patt, pos, used, 0, 0, res)
        return Tiling(
            obstructions=list(self.obstructions) + res,
            requirements=self.requirements,
            assumptions=self.assumptions,
        )

    @classmethod
    def tiling_from_perm(cls, p: Perm) -> "Tiling":
        """
        Returns a tiling with point requirements corresponding to the
        permutation 'p'
        """
        return cls(
            requirements=[
                [GriddedPerm(Perm((0,)), ((i, p[i]),))] for i in range(len(p))
            ]
        )

    def get_genf(self, *args, **kwargs) -> sympy.Expr:
        if self.is_empty():
            return sympy.sympify(0)
        from .strategies import (
            BasicVerificationStrategy,
            DatabaseVerificationStrategy,
            LocallyFactorableVerificationStrategy,
            MonotoneTreeVerificationStrategy,
            LocalVerificationStrategy,
            OneByOneVerificationStrategy,
        )

        enum_stragies: List[VerificationStrategy] = [
            BasicVerificationStrategy(),
            OneByOneVerificationStrategy(),
            LocallyFactorableVerificationStrategy(),
            MonotoneTreeVerificationStrategy(),
            DatabaseVerificationStrategy(),
            LocalVerificationStrategy(),
        ]
        for enum_strat in enum_stragies:
            try:
                return enum_strat.get_genf(self)
            except StrategyDoesNotApply:
                continue
        raise NotImplementedError(
            "We were unable to enumerate this tiling:\n" + str(self)
        )

    # -------------------------------------------------------------
    # Dunder methods
    # -------------------------------------------------------------

    def __hash__(self) -> int:
        return (
            hash(self._requirements)
            ^ hash(self._obstructions)
            ^ hash(self._assumptions)
        )

    def __eq__(self, other: object) -> bool:
        if not isinstance(other, Tiling):
            return False
        return (
            self.obstructions == other.obstructions
            and self.requirements == other.requirements
            and self.assumptions == other.assumptions
        )

    def __ne__(self, other: object) -> bool:
        if not isinstance(other, Tiling):
            return True
        return (
            self.obstructions != other.obstructions
            or self.requirements != other.requirements
            or self.assumptions != other.assumptions
        )

    def __repr__(self) -> str:
        format_string = "Tiling(obstructions={}, requirements={}, assumptions={})"
        return format_string.format(
            self.obstructions, self.requirements, self.assumptions
        )

    def __str__(self) -> str:
        dim_i, dim_j = self.dimensions
        result = []
        # Create tiling lines
        for j in range(2 * dim_j + 1):
            for i in range(2 * dim_i + 1):
                # Whether or not a vertical line and a horizontal line is
                # present
                vertical = i % 2 == 0
                horizontal = j % 2 == 0
                if vertical:
                    if horizontal:
                        result.append("+")
                    else:
                        result.append("|")
                elif horizontal:
                    result.append("-")
                else:
                    result.append(" ")
            result.append("\n")

        labels: Dict[Tuple[Tuple[Perm, ...], bool], str] = dict()

        # Put the sets in the tiles

        # How many characters are in a row in the grid
        row_width = 2 * dim_i + 2
        curr_label = 1
        for cell, gridded_perms in sorted(self.cell_basis().items()):
            obstructions, _ = gridded_perms
            basis = list(sorted(obstructions))
            if basis == [Perm((0,))]:
                continue
            # the block, is the basis and whether or not positive
            block = (tuple(basis), cell in self.positive_cells)
            label = labels.get(block)
            if label is None:
                if basis == [Perm((0, 1)), Perm((1, 0))]:
                    if cell in self.positive_cells:
                        label = "\u25cf"
                    else:
                        label = "\u25cb"
                elif basis == [Perm((0, 1))]:
                    label = "\\"
                elif basis == [Perm((1, 0))]:
                    label = "/"
                else:
                    label = str(curr_label)
                    curr_label += 1
                labels[block] = label
            row_index_from_top = dim_j - cell[1] - 1
            index = (2 * row_index_from_top + 1) * row_width + 2 * cell[0] + 1
            result[index] = label

        # Legend at bottom
        for block, label in sorted(labels.items(), key=lambda x: x[1]):
            basis_el, positive = block
            result.append(label)
            result.append(": ")
            if basis_el == (Perm((0, 1)), Perm((1, 0))) and positive:
                result.append("point")
            else:
                result.append(
                    "Av{}({})".format(
                        "+" if positive else "", ", ".join(str(p) for p in basis_el)
                    )
                )
            result.append("\n")

        if any(not ob.is_single_cell() for ob in self.obstructions):
            result.append("Crossing obstructions:\n")
            for ob in self.obstructions:
                if not ob.is_single_cell():
                    result.append(str(ob))
                    result.append("\n")
        for i, req in enumerate(self.requirements):
            result.append("Requirement {}:\n".format(str(i)))
            for r in req:
                result.append(str(r))
                result.append("\n")
        for i, ass in enumerate(self.assumptions):
            result.append("Assumption {}:\n".format(str(i)))
            result.append(str(ass))
            result.append("\n")
        if self.assumptions or self.requirements:
            result = result[:-1]

        return "".join(result)<|MERGE_RESOLUTION|>--- conflicted
+++ resolved
@@ -44,11 +44,8 @@
     RowColSeparation,
     SubobstructionInferral,
 )
-<<<<<<< HEAD
 from .algorithms.gridded_perm_reduction import func_calls, func_times
-=======
 from .assumptions import TrackingAssumption
->>>>>>> fc3d8386
 from .exception import InvalidOperationError
 from .griddedperm import GriddedPerm
 from .misc import intersection_reduce, map_cell, union_reduce
@@ -78,12 +75,8 @@
         self,
         obstructions: Iterable[GriddedPerm] = tuple(),
         requirements: Iterable[Iterable[GriddedPerm]] = tuple(),
-<<<<<<< HEAD
+        assumptions: Iterable[TrackingAssumption] = tuple(),
         remove_empty_rows_and_cols: bool = True,
-=======
-        assumptions: Iterable[TrackingAssumption] = tuple(),
-        remove_empty: bool = True,
->>>>>>> fc3d8386
         derive_empty: bool = True,
         simplify: bool = True,
         sorted_input: bool = False,
@@ -126,14 +119,9 @@
             # obstructions
             if derive_empty:
                 self._fill_empty()
-<<<<<<< HEAD
-=======
-            if minimize:
+
+            if simplify:
                 self._clean_assumptions()
-            # Remove empty rows and empty columns
-            if remove_empty:
-                self._minimize_tiling()
->>>>>>> fc3d8386
 
         self._cell_basis: Optional[Dict[Cell, Tuple[List[Perm], List[Perm]]]] = None
 
@@ -242,147 +230,6 @@
         row_mapping = {y: actual for actual, y in enumerate(row_list)}
         return (col_mapping, row_mapping)
 
-<<<<<<< HEAD
-=======
-    def _clean_isolated(self, obstruction: GriddedPerm) -> GriddedPerm:
-        """Remove the isolated factors that are implied by requirements
-        from all obstructions."""
-        for req_list in self._requirements:
-            for factor in obstruction.factors():
-                if all(factor in req for req in req_list):
-                    obstruction = obstruction.remove_cells(factor.pos)
-        return obstruction
-
-    def _minimal_obs(self) -> Tuple[GriddedPerm, ...]:
-        """Returns a new list of minimal obstructions from the obstruction set
-        of self. Every obstruction in the new list will have any isolated
-        points in positive cells removed."""
-        clean_ones = sorted(self._clean_isolated(co) for co in self._obstructions)
-        cleanobs: List[GriddedPerm] = list()
-        for cleanob in clean_ones:
-            add = True
-            for co in cleanobs:
-                if co in cleanob:
-                    add = False
-                    break
-            if add:
-                cleanobs.append(cleanob)
-        return tuple(cleanobs)
-
-    def _minimal_reqs(
-        self, obstructions: Iterable[GriddedPerm]
-    ) -> Tuple[Tuple[GriddedPerm, ...], Tuple[ReqList, ...]]:
-        """
-        Returns a new set of minimal lists of requirements from the
-        requirement set of self, and a list of further reduced obstructions.
-        # TODO: obstruction don't change in the function, so stop returning.
-        """
-        factored_reqs: List[Tuple[GriddedPerm, ...]] = list()
-        for reqs in self._requirements:
-            # If any gridded permutation in list is empty then you vacuously
-            # contain this requirement
-            if not all(reqs):
-                continue
-            if not reqs:
-                # If req is empty, then can not contain this requirement so
-                # the tiling is empty
-                return (GriddedPerm.empty_perm(),), tuple()
-            factors = set(reqs[0].factors())
-            for req in reqs[1:]:
-                if not factors:
-                    break
-                factors = factors.intersection(req.factors())
-            if len(factors) == 0 or (len(factors) == 1 and len(reqs) == 1):
-                # if there are no factors in the intersection, or it is just
-                # the same req as the first, we do nothing and add the original
-                factored_reqs.append(reqs)
-                continue
-            # add each of the factors as a single requirement, and then remove
-            # these from each of the other requirements in the list
-            remaining_cells = set(c for req in reqs for c in req.pos) - set(
-                c for req in factors for c in req.pos
-            )
-            for factor in factors:
-                factored_reqs.append((factor,))
-            rem_req = tuple(
-                req.get_gridded_perm_in_cells(remaining_cells) for req in reqs
-            )
-            factored_reqs.append(rem_req)
-
-        cleaned_reqs: List[List[GriddedPerm]] = []
-        for reqs in factored_reqs:
-            if not all(reqs):
-                continue
-            cleaned_req = []
-            for req in reqs:
-                cells: List[Cell] = []
-                for f in req.factors():
-                    # if factor implied by some requirement list then we
-                    # remove it from the gridded perm
-                    if not any(
-                        all(f in r for r in req_list)
-                        for req_list in factored_reqs
-                        if not all(any(r2 in r1 for r2 in reqs) for r1 in req_list)
-                    ):
-                        cells.extend(f.pos)
-                cleaned_req.append(req.get_gridded_perm_in_cells(cells))
-            cleaned_reqs.append(cleaned_req)
-
-        cleanreqs: List[List[GriddedPerm]] = list()
-        for req_list in cleaned_reqs:
-            # If any gridded permutation in list is empty then you vacuously
-            # contain this requirement
-            if not all(req_list):
-                continue
-            redundant: Set[int] = set()
-            for i, req_i in enumerate(req_list):
-                for j in range(i + 1, len(req_list)):
-                    if j not in redundant:
-                        if req_i in req_list[j]:
-                            redundant.add(j)
-                if i not in redundant:
-                    if any(ob in req_i for ob in obstructions):
-                        redundant.add(i)
-            cleanreq = [req for i, req in enumerate(req_list) if i not in redundant]
-            # If cleanreq is empty, then can not contain this requirement so
-            # the tiling is empty.
-            if not cleanreq:
-                return (GriddedPerm.empty_perm(),), tuple()
-            cleanreqs.append(cleanreq)
-
-        ind_to_remove: Set[int] = set()
-        for i, req_list in enumerate(cleanreqs):
-            if i not in ind_to_remove:
-                for j, req_list2 in enumerate(cleanreqs):
-                    if i != j and j not in ind_to_remove:
-                        if all(any(r2 in r1 for r2 in req_list2) for r1 in req_list):
-                            ind_to_remove.add(j)
-
-        for i, req_list in enumerate(cleanreqs):
-            if i in ind_to_remove:
-                continue
-            factored = [r.factors() for r in req_list]
-            # if every factor of every requirement in a list is implied by
-            # another requirement then we can remove this requirement list
-            for req_factor in factored:
-                if all(
-                    any(
-                        all(factor in req for req in other_req)
-                        for j, other_req in enumerate(cleanreqs)
-                        if i != j and j not in ind_to_remove
-                    )
-                    for factor in req_factor
-                ):
-                    ind_to_remove.add(i)
-                    break
-
-        return (
-            tuple(obstructions),
-            Tiling.sort_requirements(
-                reqs for i, reqs in enumerate(cleanreqs) if i not in ind_to_remove
-            ),
-        )
-
     def _clean_assumptions(self) -> None:
         """
         Clean assumptions with respect to the known obstructions.
@@ -397,7 +244,6 @@
                 res.append(ass)
         self._assumptions = tuple(sorted(set(res)))
 
->>>>>>> fc3d8386
     # -------------------------------------------------------------
     # Compression
     # -------------------------------------------------------------
@@ -492,12 +338,8 @@
         return cls(
             obstructions=obstructions,
             requirements=requirements,
-<<<<<<< HEAD
+            assumptions=assumptions,
             remove_empty_rows_and_cols=remove_empty_rows_and_cols,
-=======
-            assumptions=assumptions,
-            remove_empty=remove_empty,
->>>>>>> fc3d8386
             derive_empty=derive_empty,
             simplify=simplify,
             sorted_input=sorted_input,
@@ -581,13 +423,9 @@
         """Returns a new tiling with the obstruction of the pattern
         patt with positions pos."""
         return Tiling(
-<<<<<<< HEAD
-            self._obstructions + (GriddedPerm(patt, pos),), self._requirements,
-=======
             self._obstructions + (GriddedPerm(patt, pos),),
             self._requirements,
             self._assumptions,
->>>>>>> fc3d8386
         )
 
     def add_obstructions(self, gps: Iterable[GriddedPerm]) -> "Tiling":
@@ -602,13 +440,9 @@
         Return a new tiling with the requirement list added.
         """
         new_req = tuple(req_list)
-<<<<<<< HEAD
-        return Tiling(self._obstructions, self._requirements + (new_req,))
-=======
         return Tiling(
             self._obstructions, self._requirements + (new_req,), self._assumptions
         )
->>>>>>> fc3d8386
 
     def add_requirement(self, patt: Perm, pos: Iterable[Cell]) -> "Tiling":
         """Returns a new tiling with the requirement of the pattern
@@ -969,24 +803,15 @@
             if (factors and req[0].pos[0] in cells)
             or all(c in cells for c in chain.from_iterable(r.pos for r in req))
         )
-<<<<<<< HEAD
-        return self.__class__(
-            obstructions=obstructions,
-            requirements=requirements,
-            remove_empty_rows_and_cols=True,
-            derive_empty=True,
-            simplify=False,
-            sorted_input=True,
-        )
-=======
         assumptions = tuple(
             ass
             for ass in self._assumptions
             if (factors and ass.gps[0].pos[0] in cells)
             or all(c in cells for c in chain.from_iterable(gp.pos for gp in ass.gps))
         )
-        return self.__class__(obstructions, requirements, assumptions)
->>>>>>> fc3d8386
+        return self.__class__(
+            obstructions, requirements, assumptions, simplify=False, sorted_input=True
+        )
 
     @cssmethodtimer("Tiling.find_factors")
     def find_factors(self, interleaving: str = "none") -> Tuple["Tiling", ...]:
@@ -1362,9 +1187,9 @@
         return self.__class__(
             self._obstructions,
             self._requirements,
-            remove_empty=False,
+            remove_empty_rows_and_cols=False,
             derive_empty=False,
-            minimize=False,
+            simplify=False,
             sorted_input=True,
         )
 
