--- conflicted
+++ resolved
@@ -12,12 +12,9 @@
 from permuta import Perm, PermSet
 from permuta.misc import UnionFind
 
-<<<<<<< HEAD
 from .algorithms import (Factor, FactorWithInterleaving,
-                         FactorWithMonotoneInterleaving, Fusion)
-=======
-from .algorithms import Fusion, RowColSeparation
->>>>>>> f18108dd
+                         FactorWithMonotoneInterleaving, Fusion,
+                         RowColSeparation)
 from .db_conf import check_database, update_database
 from .exception import InvalidOperationError
 from .griddedperm import GriddedPerm
@@ -685,7 +682,6 @@
             raise InvalidOperationError(message)
         return fusion.fused_tiling()
 
-<<<<<<< HEAD
     def find_factors(self, interleaving='none'):
         """
         Return list with the factors of the tiling.
@@ -708,7 +704,7 @@
             raise InvalidOperationError('interleaving option must be in {}'
                                         .format(list(factor_class.keys())))
         return factor.factors()
-=======
+
     def row_and_column_separation(self):
         """
         Splits the row and columns of a tilings using the inequalities implied
@@ -717,7 +713,6 @@
         rcs = RowColSeparation(self)
         return rcs.separated_tiling()
 
->>>>>>> f18108dd
     # -------------------------------------------------------------
     # Properties and getters
     # -------------------------------------------------------------
