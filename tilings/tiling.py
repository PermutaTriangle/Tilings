--- conflicted
+++ resolved
@@ -1188,116 +1188,9 @@
     # HTML methods
     # -------------------------------------------------------------
 
-<<<<<<< HEAD
     def to_html_representation(self) -> str:
         """Returns an html representation of the tilings object"""
         return TilingDisplayer(self).html()
-=======
-    def _handle_html_parameter(self, result: List[str], style) -> List[str]:
-        """adds background color in cells where parameter happens"""
-        # pylint: disable=too-many-locals
-        colors = [
-            "#b0dbff",
-            "#d1f0af",
-            "#db8686",
-            "#FCC997",
-            "#b0ffd0",
-            "#FCEB97",
-            "#fc97b4",
-            "#4b45ff",
-            "#c8bdff",
-            "#bfbfbf",
-        ]
-        has_param: Dict[int, List[str]] = {}
-        for c, param_counter in enumerate(self.parameters):
-            for i, j in set(chain(*param_counter.active_regions(self))):
-                dim_i, dim_j = self.dimensions
-                index = (dim_j - j - 1) * (3 * dim_i + 2) + i * 3 + 2
-                if c >= len(colors):
-                    pass
-                elif index in has_param:
-                    has_param[index].append(colors[c])
-                else:
-                    has_param[index] = [colors[c]]
-
-                if c >= len(colors) or len(has_param[index]) > 4:
-                    # display gray lines if out of color or
-                    # more than 4 parameters in single cell
-                    background_image = """background-image:
-                        repeating-linear-gradient(
-                        45deg, #ffffff, #ffffff 6px, #00000080 1px, #00000080 7px
-                        );"""
-                else:
-                    # display stripes
-                    background_image = "background-image: linear-gradient(180deg"
-                    stripe_size = 24 // len(has_param[index])
-                    for idx, color in enumerate(has_param[index]):
-                        background_image += f""",
-                            {color} {idx*stripe_size}px,
-                            {color} {(idx+1)*stripe_size}px"""
-                    background_image += ");"
-                result[index] = f'<th style="{background_image}{style}">'
-        return result
-
-    def to_html_representation(self) -> str:
-        """Returns an html representation of the tilings object"""
-        # pylint: disable=too-many-locals
-        # stylesheet for tiling
-        style = """
-            border: 1px solid;
-            width: 24px;
-            height: 24px;
-            text-align: center;
-            """
-        dim_i, dim_j = self.dimensions
-        result = []
-        # Create tiling html table
-        result.append("<table> ")
-        for _ in range(dim_j):
-            result.append("<tr>")
-            for _ in range(dim_i):
-                result.append(f"<th style='{style}'>")
-                result.append(" ")
-                result.append("</th>")
-            result.append("</tr>")
-        result.append("</table>")
-        labels: Dict[Tuple[Tuple[Perm, ...], bool], str] = {}
-
-        # Put the sets in the tiles
-
-        # How many characters are in a row in the grid
-        row_width = 3 * dim_i + 2
-        curr_label = 1
-        for cell, gridded_perms in sorted(self.cell_basis().items()):
-            obstructions, _ = gridded_perms
-            basis = list(sorted(obstructions))
-            if basis == [Perm((0,))]:
-                continue
-            # the block, is the basis and whether or not positive
-            block = (tuple(basis), cell in self.positive_cells)
-            label = labels.get(block)
-            if label is None:
-                if basis == [Perm((0, 1)), Perm((1, 0))]:
-                    if cell in self.positive_cells:
-                        label = "\u25cf"
-                    else:
-                        label = "\u25cb"
-                elif basis == [Perm((0, 1))]:
-                    label = "\\"
-                elif basis == [Perm((1, 0))]:
-                    label = "/"
-                else:
-                    label = str(curr_label)
-                    curr_label += 1
-                labels[block] = label
-            row_index_from_top = dim_j - cell[1] - 1
-            index = row_index_from_top * row_width + cell[0] * 3 + 3
-            result[index] = label
-
-        # adds background color in cells where parameter happens
-        result = self._handle_html_parameter(result, style)
-        return "".join(result)
->>>>>>> 6f1b2ec0
 
     # -------------------------------------------------------------
     # Properties and getters
@@ -1772,96 +1665,4 @@
         )
 
     def __str__(self) -> str:
-<<<<<<< HEAD
-        return TilingDisplayer(self).ascii()
-=======
-        # pylint: disable=too-many-locals
-        # pylint: disable=too-many-branches
-        # pylint: disable=too-many-statements
-        dim_i, dim_j = self.dimensions
-        result = []
-        # Create tiling lines
-        for j in range(2 * dim_j + 1):
-            for i in range(2 * dim_i + 1):
-                # Whether or not a vertical line and a horizontal line is
-                # present
-                vertical = i % 2 == 0
-                horizontal = j % 2 == 0
-                if vertical:
-                    if horizontal:
-                        result.append("+")
-                    else:
-                        result.append("|")
-                elif horizontal:
-                    result.append("-")
-                else:
-                    result.append(" ")
-            result.append("\n")
-
-        labels: Dict[Tuple[Tuple[Perm, ...], bool], str] = {}
-
-        # Put the sets in the tiles
-
-        # How many characters are in a row in the grid
-        row_width = 2 * dim_i + 2
-        curr_label = 1
-        for cell, gridded_perms in sorted(self.cell_basis().items()):
-            obstructions, _ = gridded_perms
-            basis = list(sorted(obstructions))
-            if basis == [Perm((0,))]:
-                continue
-            # the block, is the basis and whether or not positive
-            block = (tuple(basis), cell in self.positive_cells)
-            label = labels.get(block)
-            if label is None:
-                if basis == [Perm((0, 1)), Perm((1, 0))]:
-                    if cell in self.positive_cells:
-                        label = "\u25cf"
-                    else:
-                        label = "\u25cb"
-                elif basis == [Perm((0, 1))]:
-                    label = "\\"
-                elif basis == [Perm((1, 0))]:
-                    label = "/"
-                else:
-                    label = str(curr_label)
-                    curr_label += 1
-                labels[block] = label
-            row_index_from_top = dim_j - cell[1] - 1
-            index = (2 * row_index_from_top + 1) * row_width + 2 * cell[0] + 1
-            result[index] = label
-
-        # Legend at bottom
-        for block, label in sorted(labels.items(), key=lambda x: x[1]):
-            basis_el, positive = block
-            result.append(label)
-            result.append(": ")
-            if basis_el == (Perm((0, 1)), Perm((1, 0))) and positive:
-                result.append("point")
-            else:
-                result.append(
-                    f"Av{'+' if positive else ''}"
-                    f"({', '.join(str(p) for p in basis_el)})"
-                )
-            result.append("\n")
-
-        if any(not ob.is_single_cell() for ob in self.obstructions):
-            result.append("Crossing obstructions:\n")
-            for ob in self.obstructions:
-                if not ob.is_single_cell():
-                    result.append(str(ob))
-                    result.append("\n")
-        for i, req in enumerate(self.requirements):
-            result.append(f"Requirement {i}:\n")
-            for r in req:
-                result.append(str(r))
-                result.append("\n")
-        for i, param in enumerate(self.parameters):
-            result.append(f"Parameter {i}:\n")
-            result.append(str(param))
-            result.append("\n")
-        if self.parameters or self.requirements:
-            result = result[:-1]
-
-        return "".join(result)
->>>>>>> 6f1b2ec0
+        return TilingDisplayer(self).ascii()