--- conflicted
+++ resolved
@@ -8,11 +8,7 @@
 from functools import partial
 from itertools import chain, product
 from operator import xor
-<<<<<<< HEAD
-from typing import List, Iterable, Tuple
-=======
 from typing import Iterable, List, Tuple
->>>>>>> 260c1e38
 
 import sympy
 
@@ -52,11 +48,7 @@
 
     def __init__(self, obstructions: Iterable[Obstruction] = tuple(),
                  requirements: Iterable[Iterable[Requirement]] = tuple(),
-<<<<<<< HEAD
-                 remove_empty:bool = True, derive_empty: bool = True,
-=======
                  remove_empty: bool = True, derive_empty: bool = True,
->>>>>>> 260c1e38
                  minimize: bool = True,
                  sorted_input: bool = False):
         super().__init__()
