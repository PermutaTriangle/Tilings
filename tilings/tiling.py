--- conflicted
+++ resolved
@@ -253,12 +253,6 @@
             self._simplify_griddedperms(already_minimized_obs=already_minimized_obs)
 
         if not any(ob.is_empty() for ob in self.obstructions):
-<<<<<<< HEAD
-=======
-            # Remove gridded perms that avoid obstructions from assumptions
-            if simplify:
-                self.clean_assumptions()
->>>>>>> ce827be3
 
             # Fill empty
             if derive_empty:
@@ -385,39 +379,16 @@
             for ob in self.obstructions
             if not ob.is_point_perm() or forward_map.is_mappable_gp(ob)
         )
-<<<<<<< HEAD
-        self._assumptions = Tiling.sort_assumptions(
-            [
-                [ass.apply_row_col_map(row_mapping, col_mapping) for ass in assumption]
-                for assumption in self.assumptions
-            ]
-        )
-        self._cached_properties["active_cells"] = frozenset(
-            self._cached_properties["forward_map"][cell]
-            for cell in self._cached_properties["active_cells"]
-            if cell in self._cached_properties["forward_map"]
-        )
-        self._cached_properties["empty_cells"] = frozenset(
-            self._cached_properties["forward_map"][cell]
-            for cell in self._cached_properties["empty_cells"]
-            if cell in self._cached_properties["forward_map"]
-        )
-        self._cached_properties["dimensions"] = (
-            max(col_mapping.values()) + 1,
-            max(row_mapping.values()) + 1,
-        )
-=======
-
         if not forward_map.is_identity():
             self._requirements = tuple(
                 tuple(forward_map.map_gp(req) for req in reqlist)
                 for reqlist in self._requirements
             )
-            self._assumptions = tuple(
-                sorted(
-                    forward_map.map_assumption(assumption)
-                    for assumption in self._assumptions
-                )
+            self._assumptions = Tiling.sort_assumptions(
+                [
+                    [ass.apply_row_col_map(forward_map) for ass in assumption]
+                    for assumption in self.assumptions
+                ]
             )
             self._cached_properties["active_cells"] = frozenset(
                 forward_map.map_cell(cell)
@@ -433,7 +404,6 @@
                 forward_map.max_col() + 1,
                 forward_map.max_row() + 1,
             )
->>>>>>> ce827be3
 
     def _minimize_mapping(self) -> RowColMap:
         """
@@ -1036,23 +1006,6 @@
         # TODO: fix name and typing to allow for assumptions
         return tuple(sorted(tuple(sorted(set(reqlist))) for reqlist in requirements))
 
-<<<<<<< HEAD
-    def backward_map(self, gp: GriddedPerm) -> GriddedPerm:
-        return GriddedPerm(gp.patt, [self.backward_cell_map[cell] for cell in gp.pos])
-
-    def forward_map(self, gp: GriddedPerm) -> GriddedPerm:
-        return GriddedPerm(gp.patt, [self.forward_cell_map[cell] for cell in gp.pos])
-
-    def forward_map_assumption(
-        self, assumption: Iterable[TrackingAssumption]
-    ) -> Iterable[TrackingAssumption]:
-        """
-        TODO: store forward row and col maps and use those! note: takes in iterable.
-        """
-        raise NotImplementedError
-
-=======
->>>>>>> ce827be3
     @property
     def forward_map(self) -> RowColMap:
         try:
