import json
from array import array
from collections import Counter, defaultdict
from functools import partial, reduce
from itertools import chain, product
from operator import add, mul, xor

import sympy

from comb_spec_searcher import CombinatorialClass, ProofTree
from comb_spec_searcher.utils import check_equation, check_poly, get_solution
from permuta import Perm, PermSet
from permuta.misc import DIR_EAST, DIR_NORTH, DIR_SOUTH, DIR_WEST, UnionFind

from .algorithms import (AllObstructionInferral, ComponentFusion,
                         EmptyCellInferral, Factor, FactorWithInterleaving,
                         FactorWithMonotoneInterleaving, Fusion,
<<<<<<< HEAD
                         ObstructionTransitivity, RequirementPlacement,
                         RowColSeparation, SubobstructionInferral)
=======
                         ObstructionTransitivity, RowColSeparation,
                         SubobstructionInferral)
from .algorithms.enumeration import (BasicEnumeration, DatabaseEnumeration,
                                     LocallyFactorableEnumeration,
                                     MonotoneTreeEnumeration,
                                     OneByOneEnumeration)
>>>>>>> 7802b21f
from .db_conf import check_database, update_database
from .exception import InvalidOperationError
from .griddedperm import GriddedPerm
from .misc import intersection_reduce, map_cell, union_reduce
from .obstruction import Obstruction
from .requirement import Requirement

__all__ = ("Tiling")


class Tiling(CombinatorialClass):
    """Tiling class.

    Zero-indexed coordinates/cells from bottom left corner where the (x, y)
    cell is the cell in the x-th column and y-th row.

    Tilings store the obstructions and requirements but also caches the empty
    cells and the active cells.
    """

    def __init__(self, obstructions=list(), requirements=list(),
                 remove_empty=True, derive_empty=True, minimize=True,
                 sorted_input=False):
        if sorted_input:
            # Set of obstructions
            self._obstructions = tuple(obstructions)
            # Set of requirement lists
            self._requirements = tuple(tuple(r) for r in requirements)
        else:
            # Set of obstructions
            self._obstructions = tuple(sorted(obstructions))
            # Set of requirement lists
            self._requirements = Tiling.sort_requirements(requirements)

        # Minimize the set of obstructions and the set of requirement lists
        if minimize:
            self._minimize_griddedperms()

        if not any(ob.is_empty() for ob in self.obstructions):
            # If assuming the non-active cells are empty, then add the
            # obstructions
            if derive_empty:
                self._fill_empty()

            # Remove empty rows and empty columns
            if remove_empty:
                self._minimize_tiling()

    @classmethod
    def from_perms(cls, obstructions=[], requirements=[]):
        """
        Return a 1x1 tiling from that avoids permutation in `obstructions`
        and contains one permutation form each iterable of `requirements`.
        """
        t = Tiling(obstructions=(
            Obstruction(p, ((0, 0),)*len(p)) for p in obstructions
        ))
        for req_list in requirements:
            req_list = [Requirement(p, ((0, 0),)*len(p)) for p in req_list]
            t = t.add_list_requirement(req_list)
        return t

    def _fill_empty(self):
        add = []
        (i, j) = self.dimensions
        for x in range(i):
            for y in range(j):
                if ((x, y) not in self.active_cells and
                        (x, y) not in self.empty_cells):
                    add.append(Obstruction.single_cell(Perm((0,)), (x, y)))
        self._obstructions = tuple(sorted(tuple(add) + self._obstructions))

    def _minimize_griddedperms(self):
        """Minimizes the set of obstructions and the set of requirement lists.
        The set of obstructions are first reduced to a minimal set. The
        requirements that contain any obstructions are removed from their
        respective lists. If any requirement list is empty, then the tiling is
        empty.
        """
        while True:
            # Minimize the set of obstructions
            minimized_obs = self._minimal_obs()
            # Minimize the set of requiriments
            minimized_obs, minimized_reqs = self._minimal_reqs(minimized_obs)
            if (self._obstructions == minimized_obs and
                    self._requirements == minimized_reqs):
                break
            else:
                self._obstructions = minimized_obs
                self._requirements = minimized_reqs

    def _minimize_tiling(self):
        # Produce the mapping between the two tilings
        if not self.active_cells:
            self.forward_map = {}
            self._obstructions = (Obstruction.single_cell(Perm((0,)), (0, 0)),)
            self._requirements = tuple()
            self._dimensions = (1, 1)
            return
        col_mapping, row_mapping = self._minimize_mapping()
        cell_map = partial(map_cell, col_mapping, row_mapping)

        # For tracking regions.
        self.forward_map = {(k_x, k_y): (v_x, v_y)
                            for k_x, v_x in col_mapping.items()
                            for k_y, v_y in row_mapping.items()}
        new_obs = []
        for ob in self._obstructions:
            cell = ob.is_point_obstr()
            if cell is None or (cell[0] in col_mapping and
                                cell[1] in row_mapping):
                new_obs.append(ob.minimize(cell_map))
        self._obstructions = tuple(new_obs)
        self._requirements = tuple(tuple(req.minimize(cell_map)
                                         for req in reqlist)
                                   for reqlist in self._requirements)
        self._dimensions = (max(col_mapping.values()) + 1,
                            max(row_mapping.values()) + 1)

    def _minimize_mapping(self):
        """Returns a pair of dictionaries, that map rows/columns to an
        equivalent set of rows/columns where empty ones have been removed. """
        active_cells = self.active_cells
        assert active_cells

        col_set, row_set = map(set, zip(*active_cells))

        col_list, row_list = sorted(col_set), sorted(row_set)
        col_mapping = {x: actual for actual, x in enumerate(col_list)}
        row_mapping = {y: actual for actual, y in enumerate(row_list)}
        return (col_mapping, row_mapping)

    def _clean_isolated(self, obstruction):
        """Remove the isolated factors that are implied by requirements
        from all obstructions."""
        for req_list in self._requirements:
            for factor in obstruction.factors():
                if all(factor in req for req in req_list):
                    obstruction = obstruction.remove_cells(factor.pos)
        return obstruction

    def _minimal_obs(self):
        """Returns a new list of minimal obstructions from the obstruction set
        of self. Every obstruction in the new list will have any isolated
        points in positive cells removed."""
        clean_ones = sorted(self._clean_isolated(co)
                            for co in self._obstructions)
        cleanobs = list()
        for cleanob in clean_ones:
            add = True
            for co in cleanobs:
                if co in cleanob:
                    add = False
                    break
            if add:
                cleanobs.append(cleanob)
        return tuple(cleanobs)

    def _minimal_reqs(self, obstructions):
        """Returns a new set of minimal lists of requirements from the
        requirement set of self, and a list of further reduced obstructions."""
        factored_reqs = list()
        for reqs in self._requirements:
            # If any gridded permutation in list is empty then you vacuously
            # contain this requirement
            if not all(reqs):
                continue
            if not reqs:
                # If req is empty, then can not contain this requirement so
                # the tiling is empty
                return (Obstruction.empty_perm(),), tuple()
            factors = set(reqs[0].factors())
            for req in reqs[1:]:
                if not factors:
                    break
                factors = factors.intersection(req.factors())
            if len(factors) == 0 or (len(factors) == 1 and len(reqs) == 1):
                # if there are no factors in the intersection, or it is just
                # the same req as the first, we do nothing and add the original
                factored_reqs.append(reqs)
                continue
            # add each of the factors as a single requirement, and then remove
            # these from each of the other requirements in the list
            remaining_cells = (set([c for req in reqs for c in req.pos]) -
                               set([c for req in factors for c in req.pos]))
            for factor in factors:
                factored_reqs.append((factor,))
            rem_req = tuple(req.get_gridded_perm_in_cells(remaining_cells)
                            for req in reqs)
            factored_reqs.append(rem_req)

        cleaned_reqs = []
        for reqs in factored_reqs:
            if not all(reqs):
                continue
            cleaned_req = []
            for req in reqs:
                cells = []
                for f in req.factors():
                    # if factor implied by some requirement list then we
                    # remove it from the gridded perm
                    if not any(all(f in r for r in req_list)
                               for req_list in factored_reqs
                               if not all(any(r2 in r1 for r2 in reqs)
                                          for r1 in req_list)):
                        cells.extend(f.pos)
                cleaned_req.append(req.get_gridded_perm_in_cells(cells))
            cleaned_reqs.append(cleaned_req)

        cleanreqs = list()
        for reqs in cleaned_reqs:
            # If any gridded permutation in list is empty then you vacuously
            # contain this requirement
            if not all(reqs):
                continue
            redundant = set()
            for i in range(len(reqs)):
                for j in range(i+1, len(reqs)):
                    if j not in redundant:
                        if reqs[i] in reqs[j]:
                            redundant.add(j)
                if i not in redundant:
                    if any(ob in reqs[i] for ob in obstructions):
                        redundant.add(i)
            cleanreq = [req for i, req in enumerate(reqs)
                        if i not in redundant]
            # If cleanreq is empty, then can not contain this requirement so
            # the tiling is empty.
            if not cleanreq:
                return (Obstruction.empty_perm(),), tuple()
            cleanreqs.append(cleanreq)

        ind_to_remove = set()
        for i, reqs in enumerate(cleanreqs):
            if i not in ind_to_remove:
                for j, reqs2 in enumerate(cleanreqs):
                    if i != j and j not in ind_to_remove:
                        if all(any(r2 in r1 for r2 in reqs2) for r1 in reqs):
                            ind_to_remove.add(j)

        for i, reqs in enumerate(cleanreqs):
            if i in ind_to_remove:
                continue
            factored = [r.factors() for r in reqs]
            # if every factor of every requirement in a list is implied by
            # another requirement then we can remove this requirement list
            for factors in factored:
                if all(any(all(factor in req for req in other_req)
                           for j, other_req in enumerate(cleanreqs)
                           if i != j and j not in ind_to_remove)
                       for factor in factors):
                    ind_to_remove.add(i)
                    break

        return (obstructions,
                Tiling.sort_requirements(reqs
                                         for i, reqs in enumerate(cleanreqs)
                                         if i not in ind_to_remove))

    # -------------------------------------------------------------
    # Compression
    # -------------------------------------------------------------

    def compress(self):
        """Compresses the tiling by flattening the sets of cells into lists of
        integers which are concatenated together, every list preceeded by its
        size. The obstructions are compressed and concatenated to the list, as
        are the requirement lists."""
        def split_16bit(n):
            """Takes a 16 bit integer and splits it into
               (lower 8bits, upper 8bits)"""
            return (n & 0xFF, (n >> 8) & 0xFF)
        result = []
        result.extend(split_16bit(len(self.obstructions)))
        result.extend(chain.from_iterable([len(ob)]+ob.compress()
                                          for ob in self.obstructions))
        result.extend(split_16bit(len(self.requirements)))
        for reqlist in self.requirements:
            result.extend(split_16bit(len(reqlist)))
            result.extend(chain.from_iterable([len(req)]+req.compress()
                                              for req in reqlist))
        res = array('B', result)
        return res.tobytes()

    @classmethod
    def decompress(cls, arrbytes, remove_empty=False, derive_empty=False,
                   minimize=False, sorted_input=True):
        """Given a compressed tiling in the form of an 1-byte array, decompress
        it and return a tiling."""
        def merge_8bit(lh, uh):
            """Takes two 16 bit integers and merges them into
               one 16 bit integer assuming lh is lower half and
               uh is the upper half."""
            return lh | (uh << 8)
        arr = array('B', arrbytes)
        offset = 2
        nobs = merge_8bit(arr[offset - 2], arr[offset-1])
        obstructions = []
        for _ in range(nobs):
            pattlen = arr[offset]
            offset += 1
            obstructions.append(Obstruction.decompress(
                arr[offset:offset+3*pattlen]))
            offset += 3*pattlen

        nreqs = merge_8bit(arr[offset], arr[offset + 1])
        offset += 2
        requirements = []
        for _ in range(nreqs):
            reqlistlen = merge_8bit(arr[offset], arr[offset + 1])
            offset += 2
            reqlist = []
            for _ in range(reqlistlen):
                pattlen = arr[offset]
                offset += 1
                reqlist.append(Requirement.decompress(
                    arr[offset:offset+3*pattlen]))
                offset += 3*pattlen
            requirements.append(reqlist)

        return cls(obstructions=obstructions, requirements=requirements,
                   remove_empty=remove_empty, derive_empty=derive_empty,
                   minimize=minimize, sorted_input=sorted_input)

    @classmethod
    def from_string(cls, string):
        """Return a 1x1 tiling from string of form 'p1_p2'"""
        basis = [Obstruction.single_cell(Perm.to_standard(p), (0, 0))
                 for p in string.split('_')]
        return cls(obstructions=basis)

    # -------------------------------------------------------------
    # JSON methods
    # -------------------------------------------------------------

    def to_jsonable(self):
        """Returns a dictionary object which is JSON serializable which
        represents a Tiling."""
        output = dict()
        output['obstructions'] = list(map(lambda x: x.to_jsonable(),
                                      self.obstructions))
        output['requirements'] = list(map(lambda x:
                                          list(map(lambda y: y.to_jsonable(),
                                                   x)),
                                      self.requirements))
        return output

    @classmethod
    def from_json(cls, jsonstr):
        """Returns a Tiling object from JSON string."""
        jsondict = json.loads(jsonstr)
        return cls.from_dict(jsondict)

    @classmethod
    def from_dict(cls, jsondict):
        """Returns a Tiling object from a dictionary loaded from a JSON
        serialized Tiling object."""
        obstructions = map(lambda x: Obstruction.from_dict(x),
                           jsondict['obstructions'])
        requirements = map(lambda x:
                           map(lambda y: Requirement.from_dict(y), x),
                           jsondict['requirements'])
        return cls(obstructions=obstructions,
                   requirements=requirements)

    # -------------------------------------------------------------
    # Cell methods
    # -------------------------------------------------------------

    def cell_within_bounds(self, cell):
        """Checks if a cell is within the bounds of the tiling."""
        (i, j) = self.dimensions
        return cell[0] >= 0 and cell[0] < i and cell[1] >= 0 and cell[1] < j

    def empty_cell(self, cell):
        """Empties a cell in the tiling by adding a point obstruction into the
        cell.
        """
        if not self.cell_within_bounds(cell):
            raise ValueError(
                "Cell {} is not within the bounds of the tiling.".format(cell))
        return self.add_single_cell_obstruction(Perm((0,)), cell)

    def insert_cell(self, cell):
        """Performs 'cell insertion', adds a point requirement into the given
        cell. Cell should be active.
        """
        if not self.cell_within_bounds(cell):
            raise ValueError(
                "Cell {} is not within the bounds of the tiling.".format(cell))
        return self.add_single_cell_requirement(Perm((0,)), cell)

    def add_obstruction(self, patt, pos):
        """Returns a new tiling with the obstruction of the pattern
        patt with positions pos."""
        return Tiling(
            self._obstructions + (Obstruction(patt, pos),),
            self._requirements)

    def add_list_requirement(self, req_list):
        """
        Return a new tiling with the requirement list added.
        """
        requirements = self._requirements + (tuple(req_list),)
        return Tiling(obstructions=self._obstructions,
                      requirements=requirements)

    def add_requirement(self, patt, pos):
        """Returns a new tiling with the requirement of the pattern
        patt with position pos."""
        new_req_list = (Requirement(patt, pos),)
        return self.add_list_requirement(new_req_list)

    def add_single_cell_obstruction(self, patt, cell):
        """Returns a new tiling with the single cell obstruction of the pattern
        patt in the given cell."""
        return Tiling(
            self._obstructions + (Obstruction.single_cell(patt, cell),),
            self._requirements)

    def add_single_cell_requirement(self, patt, cell):
        """Returns a new tiling with the single cell requirement of the pattern
        patt in the given cell."""
        new_req_list = (Requirement.single_cell(patt, cell),)
        return self.add_list_requirement(new_req_list)

    def fully_isolated(self):
        """Check if all cells are isolated on their rows and columns."""
        seen_row = []
        seen_col = []
        for i, j in self.active_cells:
            if i in seen_col or j in seen_row:
                return False
            seen_col.append(i)
            seen_row.append(j)
        return True

    def only_positive_in_row_and_col(self, cell):
        """Check if the cell is the only positive cell in row and column."""
        if cell not in self.positive_cells:
            return False
        return sum(1 for (x, y) in self.positive_cells
                   if y == cell[1] or x == cell[0]) == 1

    def only_positive_in_row(self, cell):
        """Check if the cell is the only positive cell in row."""
        if cell not in self.positive_cells:
            return False
        inrow = sum(1 for (x, y) in self.positive_cells
                    if y == cell[1])
        return inrow == 1

    def only_positive_in_col(self, cell):
        """Check if the cell is the only positive cell in column."""
        if cell not in self.positive_cells:
            return False
        incol = sum(1 for (x, y) in self.positive_cells
                    if x == cell[0])
        return incol == 1

    def only_cell_in_col(self, cell):
        """Checks if the cell is the only active cell in the column."""
        return sum(1 for (x, y) in self.active_cells if x == cell[0]) == 1

    def only_cell_in_row(self, cell):
        """Checks if the cell is the only active cell in the row."""
        return sum(1 for (x, y) in self.active_cells if y == cell[1]) == 1

    def only_cell_in_row_and_col(self, cell):
        """Checks if the cell is the only active cell in the row."""
        return sum(1 for (x, y) in self.active_cells
                   if y == cell[1] or x == cell[0]) == 1

    def cells_in_row(self, row):
        """Return all active cells in row."""
        return frozenset((x, y) for (x, y) in self.active_cells if y == row)

    def cells_in_col(self, col):
        """Return all active cells in column."""
        return frozenset((x, y) for (x, y) in self.active_cells if x == col)

    def cell_basis(self):
        """Returns a dictionary from cells to basis.

        The basis for each cell is a tuple of two lists of permutations.  The
        first list contains the patterns of the obstructions localized in the
        cell and the second contains the intersections of requirement lists
        that are localized in the cell.
        """
        if hasattr(self, '_cell_basis'):
            return self._cell_basis
        obdict = defaultdict(list)
        reqdict = defaultdict(list)
        for ob in self.obstructions:
            if ob.is_localized():
                obdict[ob.is_localized()].append(ob.patt)

        for req_list in self.requirements:
            for req in req_list:
                for cell in set(req.pos):
                    gp = req.get_gridded_perm_in_cells([cell])
                    if (gp not in reqdict[cell] and
                            all(gp in r for r in req_list)):
                        reqdict[cell].append(gp.patt)
        for cell, contain in reqdict.items():
            ind_to_remove = set()
            for i, req in enumerate(contain):
                if any(req in other
                       for j, other in enumerate(contain) if i != j):
                    ind_to_remove.add(i)
            reqdict[cell] = [req for i, req in enumerate(contain)
                             if i not in ind_to_remove]

        all_cells = product(range(self.dimensions[0]),
                            range(self.dimensions[1]))
        resdict = {cell: (obdict[cell], reqdict[cell]) for cell in all_cells}
        self._cell_basis = resdict
        return self._cell_basis

    def cell_graph(self):
        """
        Return the set of edges in the cell graph of the tiling.
        """
        edges = set()
        cells = sorted(self.active_cells)
        for c1, c2 in zip(cells[:-1], cells[1:]):
            if c1[0] == c2[0]:
                edges.add((c1, c2))
        cells = sorted(self.active_cells, key=lambda x: (x[1], x[0]))
        for c1, c2 in zip(cells[:-1], cells[1:]):
            if c1[1] == c2[1]:
                edges.add((c1, c2))
        return edges

    def sum_decomposition(self, skew=False):
        """
        Returns the sum decomposition of the tiling with respect to the cells.
        If skew is True then returns the skew decomposition instead.
        """
        cells = sorted(self.active_cells)
        decomposition = []
        while len(cells) > 0:
            x = cells[0][0]  # x boundary, maximum in both cases
            y = cells[0][1]  # y boundary, maximum in sum, minimum in skew
            change = True
            while change:
                change = False
                for c in cells:
                    if c[0] <= x:
                        if (skew and c[1] < y) or (not skew and c[1] > y):
                            y = c[1]
                            change = True
                    if (skew and c[1] >= y) or (not skew and c[1] <= y):
                        if c[0] > x:
                            x = c[0]
                            change = True
            decomposition.append([])
            new_cells = []
            for c in cells:
                if c[0] <= x:
                    decomposition[-1].append(c)
                else:
                    new_cells.append(c)
            cells = new_cells
        return decomposition

    def skew_decomposition(self):
        """
        Returns the skew decomposition of the tiling with respect to the cells
        """
        return self.sum_decomposition(skew=True)

    @staticmethod
    def sort_requirements(requirements):
        return tuple(sorted(tuple(sorted(set(reqlist)))
                            for reqlist in requirements))

    # -------------------------------------------------------------
    # Symmetries
    # -------------------------------------------------------------

    def _transform(self, transf, gptransf):
        """ Transforms the tiling according to the two transformation functions
        given. The first transf is mapping of cells while gptransf is a
        transformation of GriddedPerm that calls some internal method.
        """
        return Tiling(obstructions=(gptransf(ob) for ob in self.obstructions),
                      requirements=([gptransf(req) for req in reqlist]
                                    for reqlist in self.requirements))

    def reverse(self, regions=False):
        """ |
        Reverses the tiling within its boundary. Every cell and obstruction
        gets flipped over the vertical middle axis."""
        def reverse_cell(cell):
            return (self.dimensions[0] - cell[0] - 1, cell[1])
        reversed_tiling = self._transform(reverse_cell,
                                          lambda gp: gp.reverse(reverse_cell))
        if not regions:
            return reversed_tiling
        else:
            return ([reversed_tiling],
                    [{c: frozenset([reverse_cell(c)])
                      for c in self.active_cells}])

    def complement(self):
        """ -
        Flip over the horizontal axis.  """
        def complement_cell(cell):
            return (cell[0], self.dimensions[1] - cell[1] - 1)
        return self._transform(
            complement_cell,
            lambda gp: gp.complement(complement_cell))

    def inverse(self):
        """ /
        Flip over the diagonal"""
        def inverse_cell(cell):
            return (cell[1], cell[0])
        return self._transform(
            inverse_cell,
            lambda gp: gp.inverse(inverse_cell))

    def antidiagonal(self):
        """ \\
        Flip over the anti-diagonal"""
        def antidiagonal_cell(cell):
            return (self.dimensions[1] - cell[1] - 1,
                    self.dimensions[0] - cell[0] - 1)
        return self._transform(
            antidiagonal_cell,
            lambda gp: gp.antidiagonal(antidiagonal_cell))

    def rotate270(self):
        """Rotate 270 degrees"""
        def rotate270_cell(cell):
            return (self.dimensions[1] - cell[1] - 1,
                    cell[0])
        return self._transform(
            rotate270_cell,
            lambda gp: gp.rotate270(rotate270_cell))

    def rotate180(self):
        """Rotate 180 degrees"""
        def rotate180_cell(cell):
            return (self.dimensions[0] - cell[0] - 1,
                    self.dimensions[1] - cell[1] - 1)
        return self._transform(
            rotate180_cell,
            lambda gp: gp.rotate180(rotate180_cell))

    def rotate90(self):
        """Rotate 90 degrees"""
        def rotate90_cell(cell):
            return (cell[1],
                    self.dimensions[0] - cell[0] - 1)
        return self._transform(
            rotate90_cell,
            lambda gp: gp.rotate90(rotate90_cell))

    def all_symmetries(self):
        """
        Return all the symmetries of a tiling in a set.
        """
        symmetries = set()
        t = self
        for i in range(4):
            symmetries.add(t)
            symmetries.add(t.inverse())
            t = t.rotate90()
            if t in symmetries:
                break
        return symmetries

    # -------------------------------------------------------------
    # Algorithms
    # -------------------------------------------------------------

    def _fusion(self, row, col, fusion_class):
        """
        Fuse the tilings using the fusion class.

        If `row` is not `None` then `row` and `row+1` are fused together.
        If `col` is not `None` then `col` and `col+1` are fused together.
        """
        assert xor(row is None, col is None), "Specify only `row` or `col`"
        if not (row in range(self.dimensions[1]-1) or
                col in range(self.dimensions[0]-1)):
            raise InvalidOperationError('`row` or `column` out or range')
        fusion = fusion_class(self, row_idx=row, col_idx=col)
        if not fusion.fusable():
            fus_type = 'Rows' if row is not None else 'Columns'
            idx = row if row is not None else col
            message = '{} {} and {} are not fusable.'.format(fus_type,
                                                             idx, idx+1)
            raise InvalidOperationError(message)
        return fusion.fused_tiling()

    def fusion(self, row=None, col=None):
        """
        Fuse the tilings.

        If `row` is not `None` then `row` and `row+1` are fused together.
        If `col` is not `None` then `col` and `col+1` are fused together.
        """
        return self._fusion(row, col, Fusion)

    def component_fusion(self, row=None, col=None):
        """
        Fuse the tilings in such a way that it can be unfused by drawing a line
        between skew/sum-components.

        If `row` is not `None` then `row` and `row+1` are fused together.
        If `col` is not `None` then `col` and `col+1` are fused together.
        """
        return self._fusion(row, col, ComponentFusion)

    def find_factors(self, interleaving='none'):
        """
        Return list with the factors of the tiling.

        Two non-empty cells are in the same factor if they are in the same row
        or column, or they share an obstruction or requirement. However, if
        `interleaving` is set to 'monotone' cell on the same row do not need to
        be in the same factor if one of them is monotone. If interleaving is
        set 'all' then cells on the same row or columns don't need to be in
        the same factor.
        """
        factor_class = {
            'none': Factor,
            'monotone': FactorWithMonotoneInterleaving,
            'any': FactorWithInterleaving,
        }
        if interleaving in factor_class:
            factor = factor_class[interleaving](self)
        else:
            raise InvalidOperationError('interleaving option must be in {}'
                                        .format(list(factor_class.keys())))
        return factor.factors()

    def row_and_column_separation(self):
        """
        Splits the row and columns of a tilings using the inequalities implied
        by the length two obstructions.
        """
        rcs = RowColSeparation(self)
        return rcs.separated_tiling()

    def obstruction_transitivity(self):
        """
        Add length 2 obstructions to the tiling using transitivity over
        positive cells.

        For three cells A, B and C on the same row or column, if A < B, B < C
        and B is positive then the obstruction for A < C is added.
        """
        obs_trans = ObstructionTransitivity(self)
        return obs_trans.obstruction_transitivity()

    def all_obstruction_inferral(self, obstruction_length):
        """
        Adds all the obstruction of length `obstruction_length` that doesn't
        change the set of gridded permutations of the tiling.
        """
        obs_inf = AllObstructionInferral(self, obstruction_length)
        return obs_inf.obstruction_inferral()

    def emtpy_cell_inferral(self):
        """
        Adds point obstruction in the cell of the tilings that should be empty.

        Equivalent to `self.all_obstruction_inferral(1)`
        """
        obs_inf = EmptyCellInferral(self)
        return obs_inf.obstruction_inferral()

    def subobstruction_inferral(self):
        """
        Adds all the subobstruction of the tiling's obstruction that doesn't
        change the set of gridded permutations of the tiling.
        """
        obs_inf = SubobstructionInferral(self)
        return obs_inf.obstruction_inferral()

    def place_point_in_cell(self, cell, direction):
        """
        Return the tiling where a point is placed in the given cell and
        direction.
        """
        req_placement = RequirementPlacement(self)
        return req_placement.place_point_in_cell(cell, direction)

    def place_point_of_gridded_permutation(self, gp, idx, direction):
        """
        Return the tiling where the directionmost occurrence of the idx point
        in the gridded permutaion gp is placed.
        """
        req_placement = RequirementPlacement(self)
        return req_placement.place_point_of_req(gp, idx, direction)

    def place_row(self, idx, direction):
        """
        Return the list of tilings in which the directionmost point in the row
        is placed.
        """
        req_placement = RequirementPlacement(self)
        return req_placement.row_placement(idx, direction)

    def place_col(self, idx, direction):
        """
        Return the list of tilings in which the directionmost point in the
        column is placed.
        """
        req_placement = RequirementPlacement(self)
        return req_placement.col_placement(idx, direction)

    def partial_place_point_in_cell(self, cell, direction):
        """
        Return the tiling where a point is placed in the given cell and
        direction. The point is placed onto its own row or own column
        depending on the direction.
        """
        if direction in (DIR_EAST, DIR_WEST):
            req_placement = RequirementPlacement(self, own_row=False)
        else:
            req_placement = RequirementPlacement(self, own_col=False)
        return req_placement.place_point_in_cell(cell, direction)

    def partial_place_point_of_gridded_permutation(self, gp, idx, direction):
        """
        Return the tiling where the directionmost occurrence of the idx point
        in the gridded permutaion gp is placed. The point is placed onto its
        own row or own column depending on the direction.
        """
        if direction in (DIR_EAST, DIR_WEST):
            req_placement = RequirementPlacement(self, own_row=False)
        else:
            req_placement = RequirementPlacement(self, own_col=False)
        return req_placement.place_point_of_req(gp, idx, direction)

    def partial_place_row(self, idx, direction):
        """
        Return the list of tilings in which the directionmost point in the row
        is placed. The points are placed onto thier own row.
        """
        req_placement = RequirementPlacement(self, own_row=True, own_col=False)
        return req_placement.row_placement(idx, direction)

    def partial_place_col(self, idx, direction):
        """
        Return the list of tilings in which the directionmost point in the
        column is placed. The points are placed onto their own column.
        """
        req_placement = RequirementPlacement(self, own_row=False, own_col=True)
        return req_placement.col_placement(idx, direction)

    # -------------------------------------------------------------
    # Properties and getters
    # -------------------------------------------------------------

    def maximum_length_of_minimum_gridded_perm(self):
        """Returns the maximum length of the minimum gridded permutation that
        can be gridded on the tiling.
        """
        return sum(max(map(len, reqs)) for reqs in self.requirements)

    def is_empty(self):
        """Checks if the tiling is empty.

        Tiling is empty if it has been inferred to be contradictory due to
        contradicting requirements and obstructions or no gridded permutation
        can be gridded on the tiling.
        """
        if any(ob.is_empty() for ob in self.obstructions):
            return True
        if len(self.requirements) <= 1:
            return False
        try:
            next(self.gridded_perms())
            return False
        except StopIteration:
            return True

    def is_finite(self):
        """Returns True if all active cells have finite basis."""
        increasing = set()
        decreasing = set()
        for ob in self.obstructions:
            if ob.is_single_cell():
                if ob.patt.is_increasing():
                    increasing.add(ob.pos[0])
                if ob.patt.is_decreasing():
                    decreasing.add(ob.pos[0])
        return all(cell in increasing and cell in decreasing
                   for cell in self.active_cells)

    def objects_of_length(self, length):
        yield from self.gridded_perms_of_length(length)

    def gridded_perms_of_length(self, length):
        for gp in self.gridded_perms(maxlen=length):
            if len(gp) == length:
                yield gp

    def gridded_perms(self, maxlen=None):
        """Returns all gridded permutations griddable on the tiling.

        The gridded permutations are up to length of the longest minimum
        gridded permutations that is griddable on the tiling.
        """
        if Obstruction(Perm(tuple()), tuple()) in self.obstructions:
            return

        if maxlen is None:
            maxlen = max(self.maximum_length_of_minimum_gridded_perm(), 1)

        def insert_next_point(gp, col):
            for cell in self.active_cells:
                if cell[0] != col:
                    continue
                _, _, minval, maxval = gp.get_bounding_box(cell)
                for val in range(minval, maxval + 1):
                    yield gp.__class__(
                        gp._patt.insert(new_element=val), gp._pos + (cell,))

        positive_cells = frozenset(self.positive_cells)

        def can_satisfy_positive_cells(gp):
            pos_cells = positive_cells - frozenset(gp.pos)
            return len(pos_cells) <= (maxlen - len(gp))

        def can_satisfy(gp, col, req):
            return req.get_subperm_left_col(col) in gp

        def can_satisfy_all(gp, col, reqs):
            return all(any(can_satisfy(gp, col, req) for req in reqlist)
                       for reqlist in reqs)

        def satisfies(gp, reqlist):
            return any(req in gp for req in reqlist)
        forbidden = satisfies

        def bt(curgp, curcol, reqs, yielded=False):
            # If all requirements have been satisfied, then yield
            if len(reqs) == 0 and not yielded:
                yield curgp
                yielded = True
            # If maximum length reached, then bail
            if len(curgp) >= maxlen or curcol >= self.dimensions[0]:
                return
            # Prune away unsatisfiable requirements and remove lists that have
            # already been satisfied
            satisfiable = [
                [req for req in reqlist if can_satisfy(curgp, curcol, req)]
                for reqlist in reqs]
            if any(len(reqlist) == 0 for reqlist in satisfiable):
                return

            if not can_satisfy_positive_cells(curgp):
                return

            if can_satisfy_all(curgp, curcol + 1, satisfiable):
                yield from bt(curgp, curcol + 1, satisfiable, yielded)

            for nextgp in insert_next_point(curgp, curcol):
                if not forbidden(nextgp, self.obstructions):
                    yield from bt(nextgp, curcol,
                                  [reqlist for reqlist in reqs
                                   if not satisfies(nextgp, reqlist)])

        yield from bt(GriddedPerm.empty_perm(), 0, self.requirements)

    def merge(self, remove_empty=True):
        """Return an equivalent tiling with a single requirement list."""
        if len(self.requirements) <= 1:
            return self
        reqs = sorted(self.requirements, key=len)
        req1 = reqs[0]
        req2 = reqs[1]
        reqs = reqs[2:]
        new_req = []
        for gp1 in req1:
            for gp2 in req2:
                # TODO: Do this step independent of tilings.
                temp_tiling = Tiling(self.obstructions, [[gp1], [gp2]],
                                     remove_empty=False)
                new_req.extend(Requirement(gp.patt, gp.pos)
                               for gp in temp_tiling.gridded_perms(
                                                  maxlen=len(gp1) + len(gp2)))
        merged_tiling = Tiling(self.obstructions, reqs + [new_req],
                               remove_empty=remove_empty)
        return merged_tiling

    def is_epsilon(self):
        """Returns True if the generating function for the tiling is 1."""
        return (self.dimensions == (1, 1) and len(self.obstructions) == 1 and
                len(self.obstructions[0]) == 1)

    def is_positive(self):
        """Returns True if tiling does not contain the empty permutation."""
        return self.requirements

    def is_point_tiling(self):
        """
        Returns True if the only gridded permutations of the tiling is
        1: (0, 0)
        """
        return self.dimensions == (1, 1) and (0, 0) in self.point_cells

    is_atom = is_point_tiling

    def is_point_or_empty(self):
        point_or_empty_tiling = Tiling(obstructions=(
            Obstruction(Perm((0, 1)), ((0, 0), (0, 0))),
            Obstruction(Perm((1, 0)), ((0, 0), (0, 0)))
        ))
        return self == point_or_empty_tiling

    def is_empty_cell(self, cell):
        """Check if the cell of the tiling is empty."""
        return cell in self.empty_cells

    def is_monotone_cell(self, cell):
        """
        Check if the cell is decreasing or increasing.

        If the cell is empty it is considered as monotone.
        """
        local_obs = self.cell_basis()[cell][0]
        return any(ob in [Perm((0,)), Perm((0, 1)), Perm((1, 0))]
                   for ob in local_obs)

    @property
    def point_cells(self):
        if not hasattr(self, "_point_cells"):
            local_length2_obcells = Counter(
                ob.pos[0] for ob in self._obstructions
                if ob.is_localized() and len(ob) == 2)
            self._point_cells = frozenset(
                cell for cell in self.positive_cells
                if local_length2_obcells[cell] == 2)
        return self._point_cells

    @property
    def total_points(self):
        return len(self.point_cells)

    @property
    def positive_cells(self):
        if not hasattr(self, "_positive_cells"):
            self._positive_cells = frozenset(union_reduce(
                intersection_reduce(req.pos for req in reqs)
                for reqs in self._requirements))
        return self._positive_cells

    def total_positive(self):
        return len(self.positive_cells)

    @property
    def possibly_empty(self):
        """Computes the set of possibly empty cells on the tiling."""
        return self.active_cells - self.positive_cells

    @property
    def obstructions(self):
        return self._obstructions

    def total_obstructions(self):
        return len(self._obstructions)

    @property
    def requirements(self):
        return self._requirements

    def total_requirements(self):
        return len(self._requirements)

    @property
    def empty_cells(self):
        """Returns a set of all cells that contain a point obstruction, i.e.,
        are empty.
        """
        return frozenset(filter(None, map(lambda x: x.is_point_obstr(),
                                          self._obstructions)))

    @property
    def active_cells(self):
        """Returns a set of all cells that do not contain a point obstruction,
        i.e., not empty.
        """
        return (union_reduce(ob.pos for ob in self._obstructions
                             if not ob.is_point_obstr()) |
                union_reduce(union_reduce(req.pos for req in reqs)
                             for reqs in self._requirements))

    @property
    def dimensions(self):
        if not hasattr(self, "_dimensions"):
            obcells = union_reduce(ob.pos for ob in self._obstructions)
            reqcells = union_reduce(union_reduce(req.pos for req in reqlist)
                                    for reqlist in self._requirements)
            all_cells = obcells | reqcells
            rows = set(x for (x, y) in all_cells)
            cols = set(y for (x, y) in all_cells)
            if not rows and not cols:
                self._dimensions = (1, 1)
            else:
                self._dimensions = (max(rows) + 1,
                                    max(cols) + 1)
        return self._dimensions

    def get_min_poly(self, **kwargs):
        """Return the minimum polynomial of the generating function implied by
        the tiling."""
        root_func = kwargs.get('root_func')
        F = sympy.Symbol("F")
        root_func = sympy.Symbol(str(root_func).replace("(x)", ""))
        kwargs['root_func'] = root_func
        root_class = kwargs.get('root_class')
        if self == Tiling(obstructions=(Obstruction(Perm((0,)), ((0, 0),)),)):
            return sympy.sympify("{} - 1".format(F))
        elif self == Tiling(obstructions=(
                                Obstruction(Perm((0, 1)), ((0, 0), (0, 0))),
                                Obstruction(Perm((1, 0)), ((0, 0), (0, 0))))):
            return sympy.sympify("{} - x - 1".format(F))
        elif self == root_class:
            return sympy.sympify("{} - {}".format(F, root_func))
        elif self.requirements:
            req = self.requirements[0]
            newreqs = self.requirements[1:]
            newobs = (self.obstructions +
                      tuple(Obstruction(r.patt, r.pos) for r in req))
            avoids = Tiling(newobs, newreqs)
            without = Tiling(self.obstructions, newreqs)
            A, B = sympy.Symbol("A"), sympy.Symbol("B")
            if avoids == root_class:
                avoids_min_poly = A - root_func
            else:
                avoids_min_poly = avoids.get_min_poly(**kwargs)
                avoids_min_poly = avoids_min_poly.subs({F: A})
            if without == root_class:
                without_min_poly = B - root_func
            else:
                without_min_poly = without.get_min_poly(**kwargs)
                without_min_poly = without_min_poly.subs({F: B})
            eq = F - B + A
            basis = sympy.groebner([avoids_min_poly, without_min_poly, eq],
                                   A, B, F,
                                   wrt=([sympy.abc.x, F] +
                                        ([root_func] if root_func is not None
                                         else [])),
                                   order='lex')
            # Compute some initial conditions to length verify.
            verify = 5
            if basis.polys:
                initial = [len(list(self.objects_of_length(i)))
                           for i in range(verify + 1)]
            if root_func is not None:
                root_initial = [len(list(root_class.objects_of_length(i)))
                                for i in range(verify + 1)]

            # # Check that a polynomial is actually a min poly for the class by
            # # plugging in initial conditions.
            for poly in basis.polys:
                if root_initial:
                    root_kwargs = {"root_func": root_func,
                                   "root_initial": root_initial}
                if (poly.atoms(sympy.Symbol) == {F, sympy.abc.x}):
                    eq = poly.as_expr()
                    if check_poly(eq, initial, **root_kwargs):
                        return eq
                    elif check_equation(eq, initial, **root_kwargs):
                        return eq
                if (poly.atoms(sympy.Symbol) == {F, sympy.abc.x, root_func}):
                    eq = poly.as_expr()
                    if check_poly(eq, initial, **root_kwargs):
                        return eq
                    elif check_equation(eq, initial, **root_kwargs):
                        return eq
            raise ValueError("Something went wrong.")
        elif (self.dimensions == (1, 1) or
              any(ob.is_interleaving() for ob in self.obstructions) or
              any(r.is_interleaving() for req in self.requirements
                  for r in req) or
              (len(self.find_factors()) == 1 and
               all(ob.is_single_cell() for ob in self.obstructions))):
            try:
                info = check_database(self)
                min_poly = info.get('min_poly')
                if min_poly is None:
                    min_poly = F - sympy.sympify(info['genf'])
                else:
                    min_poly = sympy.sympify(min_poly)
                return min_poly
            except Exception as e:
                raise NotImplementedError(("Can't find the min poly for:\n" +
                                           str(self)))
        else:
            try:
                import tilescopethree as t
                from tilescopethree.strategies import (
                                    all_factor_insertions, factor,
                                    requirement_corroboration, subset_verified)
                from comb_spec_searcher import StrategyPack
            except ImportError:
                raise ValueError(("The enumeration of tilings relies on "
                                  "tilescope. This has not yet be released. "
                                  "If you need this functionality, then "
                                  "contact permutatriangle@gmail.com"))
            max_length = max(len(p) for p in self.obstructions)
            pack = StrategyPack(initial_strats=[factor,
                                                requirement_corroboration],
                                inferral_strats=[],
                                expansion_strats=[[partial(
                                                    all_factor_insertions,
                                                    ignore_parent=True)]],
                                ver_strats=[partial(subset_verified,
                                                    no_factors=True)],
                                name="globally_verified")
            searcher = t.TileScopeTHREE(self, pack)
            tree = searcher.auto_search()
            min_poly = tree.get_min_poly(**kwargs)
            return min_poly

    def add_obstruction_in_all_ways(self, patt):
        '''
        Adds an obstruction of the pattern patt in all possible ways to
        a fully separated (no interleaving rows or columns) tiling t.
        '''
        def rec(cols, p, pos, used, i, j, res):
            '''
            Recursive helper function
            cols: List of columns in increasing order, each column is a list of
            cells
            p: The pattern
            pos: List of the pattern's positions
            used: Dictionary mapping permutation values to cells for pruning
            i: Index in cells
            j: Index in p
            res: Resulting list of obstructions
            '''
            if j == len(p):
                res.append(Obstruction(p, tuple(x for x in pos)))
            elif i == len(cols):
                return
            else:
                upper = min(v[1] for k, v in used.items() if k > p[j])
                lower = max(v[1] for k, v in used.items() if k < p[j])
                for cell in cols[i]:
                    if lower <= cell[1] <= upper:
                        used[p[j]] = cell
                        pos.append(cell)
                        rec(cols, p, pos, used, i, j + 1, res)
                        pos.pop()
                        del used[p[j]]
                rec(cols, p, pos, used, i + 1, j, res)

        cols = [[] for i in range(self.dimensions[0])]
        for x in self.active_cells:
            cols[x[0]].append(x)
        used = {-1: (-1, -1), len(patt): self.dimensions}
        pos = []
        res = []
        rec(cols, patt, pos, used, 0, 0, res)
        return Tiling(obstructions=list(self.obstructions) + res,
                      requirements=self.requirements)

    @classmethod
    def tiling_from_perm(cls, p):
        '''
        Returns a tiling with point requirements corresponding to the
        permutation 'p'
        '''
        return cls(requirements=[[Requirement(Perm((0,)), ((i, p[i]),))]
                                 for i in range(len(p))])

    def get_genf(self, *args, **kwargs):
        """
        Return generating function of a tiling.
        """
        # If root has been given a function, return it if you see the root or a
        # symmetries.
        if (kwargs.get('root_func') is not None and
                kwargs.get('root_class') in self.all_symmetries()):
            return kwargs['root_func']
        if self.is_empty():
            return sympy.sympify(0)
        # Can count by counting the tiling with a requirement removed and
        # subtracting the tiling with it added as an obstruction.
        if self.requirements:
            ignore = Tiling(obstructions=self.obstructions,
                            requirements=self.requirements[1:])
            req = self.requirements[0]
            t_avoid_req = Tiling(obstructions=(
                chain(self.obstructions,
                      (Obstruction(r.patt, r.pos) for r in req))
            ), requirements=self.requirements[1:])
            return (ignore.get_genf(*args, **kwargs) -
                    t_avoid_req.get_genf(*args, **kwargs))
        # Try using some of the enumeration strategy
        enum_stragies = [BasicEnumeration, LocallyFactorableEnumeration,
                         MonotoneTreeEnumeration, DatabaseEnumeration]
        for enum_strat in enum_stragies:
            if enum_strat(self).verified():
                return enum_strat(self).get_genf()
        raise ValueError('We were unable to enumerate this tiling:\n' +
                         str(self))

    # -------------------------------------------------------------
    # Dunder methods
    # -------------------------------------------------------------

    def __hash__(self):
        return (hash(self._requirements) ^ hash(self._obstructions))

    def __eq__(self, other):
        if not isinstance(other, Tiling):
            return False
        return ((self.obstructions == other.obstructions) and
                (self.requirements == other.requirements))

    def __ne__(self, other):
        if not isinstance(other, Tiling):
            return True
        return ((self.obstructions != other.obstructions) or
                (self.requirements != other.requirements))

    def __repr__(self):
        format_string = "Tiling(obstructions={}, requirements={})"
        return format_string.format(self.obstructions, self.requirements)

    def __str__(self):
        dim_i, dim_j = self.dimensions
        result = []
        # Create tiling lines
        for j in range(2*dim_j + 1):
            for i in range(2*dim_i + 1):
                # Whether or not a vertical line and a horizontal line is
                # present
                vertical = i % 2 == 0
                horizontal = j % 2 == 0
                if vertical:
                    if horizontal:
                        result.append("+")
                    else:
                        result.append("|")
                elif horizontal:
                    result.append("-")
                else:
                    result.append(" ")
            result.append("\n")

        labels = dict()

        # Put the sets in the tiles

        # How many characters are in a row in the grid
        row_width = 2*dim_i + 2
        curr_label = 1
        for cell, gridded_perms in sorted(self.cell_basis().items()):
            obstructions, _ = gridded_perms
            basis = list(sorted(obstructions))
            if basis == [Perm((0, ))]:
                continue
            # the block, is the basis and whether or not positive
            block = (tuple(basis), cell in self.positive_cells)
            label = labels.get(block)
            if label is None:
                if basis == [Perm((0, 1)), Perm((1, 0))]:
                    if cell in self.positive_cells:
                        label = '\u25cf'
                    else:
                        label = '\u25cb'
                elif basis == [Perm((0, 1))]:
                    label = '\\'
                elif basis == [Perm((1, 0))]:
                    label = '/'
                else:
                    label = str(curr_label)
                    curr_label += 1
                labels[block] = label
            row_index_from_top = dim_j - cell[1] - 1
            index = (2*row_index_from_top + 1)*row_width + 2*cell[0] + 1
            result[index] = label

        # Legend at bottom
        for block, label in sorted(labels.items(), key=lambda x: x[1]):
            basis, positive = block
            result.append(label)
            result.append(": ")
            if basis == (Perm((0, 1)), Perm((1, 0))) and positive:
                result.append("point")
            else:
                result.append("Av{}({})".format("+" if positive else "",
                                                ", ".join(str(p)
                                                          for p in basis)))
            result.append("\n")

        if any(not ob.is_single_cell() for ob in self.obstructions):
            result.append("Crossing obstructions:\n")
            for ob in self.obstructions:
                if not ob.is_single_cell():
                    result.append(str(ob))
                    result.append("\n")
        for i, req in enumerate(self.requirements):
            result.append("Requirement {}:\n".format(str(i)))
            for r in req:
                result.append(str(r))
                result.append("\n")
        if self.requirements:
            result = result[:-1]

        return "".join(result)<|MERGE_RESOLUTION|>--- conflicted
+++ resolved
@@ -15,17 +15,12 @@
 from .algorithms import (AllObstructionInferral, ComponentFusion,
                          EmptyCellInferral, Factor, FactorWithInterleaving,
                          FactorWithMonotoneInterleaving, Fusion,
-<<<<<<< HEAD
                          ObstructionTransitivity, RequirementPlacement,
                          RowColSeparation, SubobstructionInferral)
-=======
-                         ObstructionTransitivity, RowColSeparation,
-                         SubobstructionInferral)
 from .algorithms.enumeration import (BasicEnumeration, DatabaseEnumeration,
                                      LocallyFactorableEnumeration,
                                      MonotoneTreeEnumeration,
                                      OneByOneEnumeration)
->>>>>>> 7802b21f
 from .db_conf import check_database, update_database
 from .exception import InvalidOperationError
 from .griddedperm import GriddedPerm
