--- conflicted
+++ resolved
@@ -8,11 +8,7 @@
 from functools import partial
 from itertools import chain, product
 from operator import xor
-<<<<<<< HEAD
-from typing import Iterable, List, Tuple
-=======
 from typing import Iterable, List, Optional, Tuple
->>>>>>> 06bdab05
 
 import sympy
 
@@ -24,13 +20,9 @@
 from .algorithms import (AllObstructionInferral, ComponentFusion,
                          EmptyCellInferral, Factor, FactorWithInterleaving,
                          FactorWithMonotoneInterleaving, Fusion,
-<<<<<<< HEAD
-                         MinimalGriddedPerms, ObstructionTransitivity,
-=======
-                         GriddedPermsOnTiling, ObstructionTransitivity,
->>>>>>> 06bdab05
-                         RequirementPlacement, RowColSeparation,
-                         SubobstructionInferral)
+                         GriddedPermsOnTiling, MinimalGriddedPerms,
+                         ObstructionTransitivity, RequirementPlacement,
+                         RowColSeparation, SubobstructionInferral)
 from .algorithms.enumeration import (BasicEnumeration, DatabaseEnumeration,
                                      LocallyFactorableEnumeration,
                                      MonotoneTreeEnumeration)
@@ -912,15 +904,8 @@
             return True
         if len(self.requirements) <= 1:
             return False
-<<<<<<< HEAD
-        try:
-            next(self.minimal_gridded_perms(yield_non_minimal=True))
-            return False
-        except StopIteration:
-            return True
-=======
-        return not any(True for _ in self.gridded_perms())
->>>>>>> 06bdab05
+        return all(False
+                   for _ in self.minimal_gridded_perms(yield_non_minimal=True))
 
     def is_finite(self):
         """Returns True if all active cells have finite basis."""
