from itertools import chain
from typing import TYPE_CHECKING, Dict, FrozenSet, Iterable, List, Tuple

from permuta import Perm
from permuta.misc import DIR_EAST, DIR_NORTH, DIR_SOUTH, DIR_WEST, DIRS
from tilings import GriddedPerm
from tilings.assumptions import TrackingAssumption

if TYPE_CHECKING:
    from tilings import Tiling

Cell = Tuple[int, int]
Dir = int
ListRequirement = List[GriddedPerm]
ObsCache = Dict[Cell, List[GriddedPerm]]
ReqsCache = Dict[Cell, List[ListRequirement]]
AssCache = Dict[Cell, List[TrackingAssumption]]


class RequirementPlacement:
    """
    The requirement placement container class.

    Places points onto own row, own col, or both.

    INPUTS:
        - `tiling`: The tilings to perform the placement with
        - `own_row`: Indiciate to place the point on its own row
        - `own_col`: Indiciate to place the point on its own column
        - `dirs`: The directions used for placement (default to all
          directions).
          The possible directions are:
            - `permuta.misc.DIR_NORTH`
            - `permuta.misc.DIR_SOUTH`
            - `permuta.misc.DIR_EAST`
            - `permuta.misc.DIR_WEST`
    """

    def __init__(
        self,
        tiling: "Tiling",
        own_row: bool = True,
        own_col: bool = True,
        dirs: Iterable[int] = tuple(DIRS),
    ):
        if not own_row and not own_col:
            raise ValueError("Must place on own row or on own column.")
        assert all(d in DIRS for d in dirs), "Got an invalid direction"
        self._tiling = tiling
        self._point_row_cells = self._tiling_point_row_cells()
        self._point_col_cells = self._tiling_point_col_cells()
        self.own_row = own_row
        self.own_col = own_col
        self._stretched_obstructions_cache: ObsCache = {}
        self._stretched_requirements_cache: ReqsCache = {}
        self._stretched_assumptions_cache: AssCache = {}
        if self.own_row and self.own_col:
            self.directions = frozenset(DIRS)
        elif self.own_row:
            self.directions = frozenset((DIR_NORTH, DIR_SOUTH))
        elif self.own_col:
            self.directions = frozenset((DIR_EAST, DIR_WEST))
        self.directions = frozenset(dirs).intersection(self.directions)
        assert self.directions, "No direction to place"

    def _tiling_point_col_cells(self) -> FrozenSet[Cell]:
        """
        The point cells of the tilings that are the only active cell in there
        column.
        """
        return frozenset(
            filter(self._tiling.only_cell_in_col, self._tiling.point_cells)
        )

    def _tiling_point_row_cells(self) -> FrozenSet[Cell]:
        """
        The point cells of the tilings that are the only active cell in there
        row.
        """
        return frozenset(
            filter(self._tiling.only_cell_in_row, self._tiling.point_cells)
        )

    def already_placed(
        self, gps: Iterable[GriddedPerm], indices: Iterable[int]
    ) -> bool:
        """
        Determine if this gps is already placed.
        """
        cells = set(gp.pos[idx] for gp, idx in zip(gps, indices))
        if len(cells) != 1:
            return False
        cell = cells.pop()
        full_placement = self.own_row and self.own_col
        if full_placement:
            return cell in self._point_col_cells and cell in self._point_row_cells
        if self.own_row:  # Only placing in own row
            return cell in self._point_row_cells
        if self.own_col:  # Only placing in own column
            return cell in self._point_col_cells
        raise Exception("Not placing at all!!")

    def _point_translation(
        self, gp: GriddedPerm, index: int, placed_cell: Cell
    ) -> Cell:
        """
        Return the translated position of the cell at the given index.

        The translation assumes that there has been a point placed in the
        position (i, j) = placed_cell where this corresponds to the index and
        value within the pattern of the gridded permutation gp.

        If the newly placed point is assumed to put on the the new column we
        have that the cell is expanded like:
            -      - - -
           | | -> | |o| |
            -      - - -
        meaning that indices to the right of i are shifted by 2.
        Similarly, for new rows we have
                   -
                  | |
            -      -
           | | -> |o|
            -      -
                  | |
                   -
        meaning that values above j are shifted by 2.
        """
        x, y = gp.pos[index]
        return (
            x + 2 if self.own_col and index >= placed_cell[0] else x,
            y + 2 if (self.own_row and gp.patt[index] >= placed_cell[1]) else y,
        )

    def _gridded_perm_translation(
        self, gp: GriddedPerm, placed_cell: Cell
    ) -> GriddedPerm:
        """
        Return the gridded permutation with all of the cells translated
        assuming that the point was placed at placed cell
        """
        newpos = [
            self._point_translation(gp, index, placed_cell) for index in range(len(gp))
        ]
        return gp.__class__(gp.patt, newpos)

    def _gridded_perm_translation_with_point(
        self, gp: GriddedPerm, point_index: int
    ) -> GriddedPerm:
        """
        Return the stretched gridded permutation obtained when the point at
        point_index in gp is placed.
        """
        # TODO: to prepare for intervals consider all ways of drawing a
        #       rectangle around point in cell.
        new_pos = [
            self._point_translation(gp, i, (point_index, gp.patt[point_index]))
            if i != point_index
            else self._placed_cell(gp.pos[point_index])
            for i in range(len(gp))
        ]
        return gp.__class__(gp.patt, new_pos)

    def _placed_cell(self, cell: Cell) -> Cell:
        """
        Return the cell in which the point will be added in the placed tiling.

        If placed on its own row, then the y coordinate is shifted by 1.
        If placed on its own column, then the x coordinate is shifted by 1.
        """
        x, y = cell
        return (x + 1 if self.own_col else x, y + 1 if self.own_row else y)

    def _point_obstructions(self, cell: Cell) -> List[GriddedPerm]:
        """
        Return the localised 12 and 21 obstruction required to ensure the
        newly placed point is a point.
        """
        placed_cell = self._placed_cell(cell)
        return [
            GriddedPerm(Perm((0, 1)), (placed_cell, placed_cell)),
            GriddedPerm(Perm((1, 0)), (placed_cell, placed_cell)),
        ]

    def _point_requirements(self, cell: Cell) -> List[ListRequirement]:
        """
        Return the requirement required to ensure that the newly placed point
        is a point.
        """
        placed_cell = self._placed_cell(cell)
        return [[GriddedPerm(Perm((0,)), (placed_cell,))]]

    def _stretch_gridded_perm(
        self, gp: GriddedPerm, cell: Cell
    ) -> Iterable[GriddedPerm]:
        """
        Return all of the possible ways that a gridded permutation can be
        stretched assuming that a point is placed into the given cell.
        """
        mindex, maxdex, minval, maxval = gp.get_bounding_box(cell)
        if not self.own_col:
            maxdex = mindex
        elif not self.own_row:
            maxval = minval
        res = [
            self._gridded_perm_translation(gp, (i, j))
            for i in range(mindex, maxdex + 1)
            for j in range(minval, maxval + 1)
        ]
        for i in gp.points_in_cell(cell):
            res.append(self._gridded_perm_translation_with_point(gp, i))
        return res

    def _stretch_gridded_perms(
        self, gps: Iterable[GriddedPerm], cell: Cell
    ) -> List[GriddedPerm]:
        """
        Return all stretched gridded permuations for an iterable of gridded
        permutations, assuming a point is placed in the given cell.
        """
        return list(
            chain.from_iterable(self._stretch_gridded_perm(gp, cell) for gp in gps)
        )

    def _stretched_obstructions(self, cell: Cell) -> List[GriddedPerm]:
        """
        Return all of the stretched obstructions that are created if placing a
        point in the given cell.
        """
        if cell not in self._stretched_obstructions_cache:
            self._stretched_obstructions_cache[cell] = self._stretch_gridded_perms(
                self._tiling.obstructions, cell
            )
        return self._stretched_obstructions_cache[cell]

    def _stretched_requirements(self, cell: Cell) -> List[ListRequirement]:
        """
        Return all of the stretched requirements that are created if placing a
        point in the given cell.
        """
        if cell not in self._stretched_requirements_cache:
            self._stretched_requirements_cache[cell] = [
                self._stretch_gridded_perms(req_list, cell)
                for req_list in self._tiling.requirements
            ]
        return self._stretched_requirements_cache[cell]

    def _stretched_assumptions(self, cell: Cell) -> List[TrackingAssumption]:
        """
        Return all of the stretched assumptions that are created if placing a
        point in the given cell.
        """
        if cell not in self._stretched_assumptions_cache:
            self._stretched_assumptions_cache[cell] = [
                TrackingAssumption(self._stretch_gridded_perms(ass.gps, cell))
                for ass in self._tiling.assumptions
            ]
        return self._stretched_assumptions_cache[cell]

    def _stretched_obstructions_requirements_and_assumptions(
        self, cell: Cell
    ) -> Tuple[List[GriddedPerm], List[ListRequirement], List[TrackingAssumption]]:
        """
        Return all of the stretched obstruction and requirements assuming that
        a point is placed in cell.
        """
        stretched_obs = self._stretched_obstructions(cell)
        stretched_reqs = self._stretched_requirements(cell)
        stretched_ass = self._stretched_assumptions(cell)
        point_obs = self._point_obstructions(cell)
        point_req = self._point_requirements(cell)
        return stretched_obs + point_obs, stretched_reqs + point_req, stretched_ass

    @staticmethod
    def _farther(c1: Cell, c2: Cell, direction: Dir) -> bool:
        """Return True if c1 is farther in the given direction than c2."""
        if direction == DIR_EAST:
            return c1[0] > c2[0]
        if direction == DIR_WEST:
            return c1[0] < c2[0]
        if direction == DIR_NORTH:
            return c1[1] > c2[1]
        if direction == DIR_SOUTH:
            return c1[1] < c2[1]
        raise Exception("Invalid direction")

    def _forced_obstructions_from_requirement(
        self,
        gps: Iterable[GriddedPerm],
        indices: Iterable[int],
        cell: Cell,
        direction: Dir,
    ) -> List[GriddedPerm]:
        """
        Return the obstructions required to ensure that the placed point is
        the direction most occurence of a point used in an occurrence of any
        gridded permutation in gp_list.

        In particular, this returns the list of obstructions that are stretched
        from any gridded permutation in gp_list in which the point at idx is
        farther in the given direction than the placed cell.
        """
        placed_cell = self._placed_cell(cell)
        res = []
        for idx, gp in zip(indices, gps):
            # if cell is farther in the direction than gp[idx], then don't need
            # to avoid any of the stretched grided perms
            if not self._farther(cell, gp.pos[idx], direction):
                for stretched_gp in self._stretch_gridded_perm(gp, cell):
                    if self._farther(stretched_gp.pos[idx], placed_cell, direction):
                        res.append(stretched_gp)
        return res

    def _remaining_requirement_from_requirement(
        self, gps: Iterable[GriddedPerm], indices: Iterable[int], cell: Cell,
    ) -> List[GriddedPerm]:
        """
        Return the requirements required to ensure that the placed point can be
        extended to be direction most occurrece of a point at the index of the
        gp in gps.

        In particulur, this returns the requirements that come from stretching
        a gridded permutation in gps, such that the point at idx is the placed
        cell.
        """
        placed_cell = self._placed_cell(cell)
        res = []
        for idx, gp in zip(indices, gps):
            if gp.pos[idx] == cell:
                for stretched_gp in self._stretch_gridded_perm(gp, cell):
                    if stretched_gp.pos[idx] == placed_cell:
                        res.append(stretched_gp)
        return res

    def place_point_of_gridded_permutation(
        self, gp: GriddedPerm, idx: int, direction: Dir
    ) -> "Tiling":
        """
        Return the tiling where the placed point correspond to the
        directionmost (the furtest in the given direction, ex: leftmost point)
        occurrence of the idx point in gp.
        """
        return self.place_point_of_req((gp,), (idx,), direction)[0]

    def place_point_of_req(
        self, gps: Iterable[GriddedPerm], indices: Iterable[int], direction: Dir
    ) -> Tuple["Tiling", ...]:
        """
        Return the tilings, where the placed point corresponds to the directionmost
        (the furtest in the given direction, ex: leftmost point) of an occurrence
        of any point idx, gp(idx) for gridded perms in gp, and idx in indices
        """
        cells = frozenset(gp.pos[idx] for idx, gp in zip(indices, gps))
        res = []
        for cell in sorted(cells):
            stretched = self._stretched_obstructions_requirements_and_assumptions(cell)
            (obs, reqs, ass) = stretched
            forced_obs = self._forced_obstructions_from_requirement(
                gps, indices, cell, direction
            )

            reduced_obs = [o1 for o1 in obs if not any(o2 in o1 for o2 in forced_obs)]
            new_obs = reduced_obs + forced_obs

            rem_req = self._remaining_requirement_from_requirement(gps, indices, cell)
<<<<<<< HEAD
            new_reqs = reqs + [rem_req]

            res.append(
                self._tiling.__class__(new_obs, new_reqs, already_minimized_obs=True)
            )
=======
            res.append(self._tiling.__class__(obs + forced_obs, reqs + [rem_req], ass))
>>>>>>> fc3d8386
        return tuple(res)

    def place_point_in_cell(self, cell: Cell, direction: Dir) -> "Tiling":
        """
        Return the tiling in which a point is placed in the given direction and
        cell.
        """
        point_req = GriddedPerm(Perm((0,)), (cell,))
        return self.place_point_of_req((point_req,), (0,), direction)[0]

    def col_placement(self, index: int, direction: Dir) -> Tuple["Tiling", ...]:
        """
        Return the list corresponding the index column being placed in the
        given direction.
        """
        assert direction in (DIR_EAST, DIR_WEST)
        req = [
            GriddedPerm(Perm((0,)), (cell,))
            for cell in self._tiling.cells_in_col(index)
        ]
        return self.place_point_of_req(req, tuple(0 for _ in req), direction)

    def row_placement(self, index: int, direction: Dir) -> Tuple["Tiling", ...]:
        """
        Return the list corresponding the index row being placed in the given
        direction.
        """
        assert direction in (DIR_NORTH, DIR_SOUTH)
        req = [
            GriddedPerm(Perm((0,)), (cell,))
            for cell in self._tiling.cells_in_row(index)
        ]
        return self.place_point_of_req(req, tuple(0 for _ in req), direction)

    def empty_col(self, index: int) -> "Tiling":
        """
        Return the tiling in which the index row is empty.
        """
        return self._tiling.add_obstructions(
            tuple(
                GriddedPerm(Perm((0,)), (cell,))
                for cell in self._tiling.cells_in_col(index)
            )
        )

    def empty_row(self, index: int) -> "Tiling":
        """
        Return the tiling in which the index row is empty.
        """
        return self._tiling.add_obstructions(
            tuple(
                GriddedPerm(Perm((0,)), (cell,))
                for cell in self._tiling.cells_in_row(index)
            )
        )<|MERGE_RESOLUTION|>--- conflicted
+++ resolved
@@ -363,15 +363,15 @@
             new_obs = reduced_obs + forced_obs
 
             rem_req = self._remaining_requirement_from_requirement(gps, indices, cell)
-<<<<<<< HEAD
-            new_reqs = reqs + [rem_req]
 
             res.append(
-                self._tiling.__class__(new_obs, new_reqs, already_minimized_obs=True)
+                self._tiling.__class__(
+                    new_obs,
+                    reqs + [rem_req],
+                    assumptions=ass,
+                    already_minimized_obs=True,
+                )
             )
-=======
-            res.append(self._tiling.__class__(obs + forced_obs, reqs + [rem_req], ass))
->>>>>>> fc3d8386
         return tuple(res)
 
     def place_point_in_cell(self, cell: Cell, direction: Dir) -> "Tiling":
