from .factor import (Factor, FactorWithInterleaving,
                     FactorWithMonotoneInterleaving)
<<<<<<< HEAD
from .fusion import ComponentFusion, Fusion
=======
from .fusion import Fusion
from .obstruction_inferral import (AllObstructionInferral, EmptyCellInferral,
                                   SubobstructionInferral)
>>>>>>> 39e811a1
from .obstruction_transitivity import ObstructionTransitivity
from .row_col_separation import RowColSeparation<|MERGE_RESOLUTION|>--- conflicted
+++ resolved
@@ -1,11 +1,7 @@
 from .factor import (Factor, FactorWithInterleaving,
                      FactorWithMonotoneInterleaving)
-<<<<<<< HEAD
 from .fusion import ComponentFusion, Fusion
-=======
-from .fusion import Fusion
 from .obstruction_inferral import (AllObstructionInferral, EmptyCellInferral,
                                    SubobstructionInferral)
->>>>>>> 39e811a1
 from .obstruction_transitivity import ObstructionTransitivity
 from .row_col_separation import RowColSeparation