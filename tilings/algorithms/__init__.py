--- conflicted
+++ resolved
@@ -5,11 +5,8 @@
 from .factor import (Factor, FactorWithInterleaving,
                      FactorWithMonotoneInterleaving)
 from .fusion import ComponentFusion, Fusion
-<<<<<<< HEAD
 from .minimal_gridded_perms import MinimalGriddedPerms
-=======
 from .gridded_perm_generation import GriddedPermsOnTiling
->>>>>>> 06bdab05
 from .obstruction_inferral import (AllObstructionInferral, EmptyCellInferral,
                                    SubobstructionInferral)
 from .obstruction_transitivity import ObstructionTransitivity
