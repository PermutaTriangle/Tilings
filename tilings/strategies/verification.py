--- conflicted
+++ resolved
@@ -166,10 +166,6 @@
         )
 
     def verified(self, comb_class: Tiling) -> bool:
-<<<<<<< HEAD
-        return comb_class.dimensions == (1, 1) and (
-            frozenset(ob.patt for ob in comb_class.obstructions) not in self.symmetries
-=======
         if not comb_class.dimensions == (1, 1):
             return False
         if not self.basis:
@@ -179,10 +175,7 @@
         is_strict_subclass = any(
             tiling_class.is_subclass(cls) and cls != tiling_class for cls in sym_classes
         )
-        return is_strict_subclass or any(
-            isinstance(ass, ComponentAssumption) for ass in comb_class.assumptions
->>>>>>> de255b4a
-        )
+        return is_strict_subclass
 
     def get_genf(
         self, comb_class: Tiling, funcs: Optional[Dict[Tiling, Function]] = None
