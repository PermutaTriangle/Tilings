from itertools import chain
from typing import Dict, Iterable, Iterator, List, Optional, Tuple, cast

from sympy import Expr, Function, var

from comb_spec_searcher import (
    AtomStrategy,
    CombinatorialClass,
    StrategyPack,
    VerificationStrategy,
)
from comb_spec_searcher.exception import InvalidOperationError, StrategyDoesNotApply
from permuta import Perm
from permuta.permutils.symmetry import all_symmetry_sets
from tilings import GriddedPerm, Tiling
from tilings.algorithms.enumeration import (
    DatabaseEnumeration,
    LocalEnumeration,
    MonotoneTreeEnumeration,
)
from tilings.strategies import (
    FactorFactory,
    FactorInsertionFactory,
    RequirementCorroborationFactory,
    SplittingStrategy,
)

x = var("x")

__all__ = [
    "BasicVerificationStrategy",
    "OneByOneVerificationStrategy",
    "DatabaseVerificationStrategy",
    "LocallyFactorableVerificationStrategy",
    "ElementaryVerificationStrategy",
    "LocalVerificationStrategy",
    "MonotoneTreeVerificationStrategy",
]


TileScopeVerificationStrategy = VerificationStrategy[Tiling, GriddedPerm]


class BasicVerificationStrategy(AtomStrategy):
    @staticmethod
    def count_objects_of_size(
        comb_class: CombinatorialClass, n: int, **parameters: int
    ) -> int:
        """
        Verification strategies must contain a method to count the objects.
        """
        if not isinstance(comb_class, Tiling):
            raise NotImplementedError
        cast(Tiling, comb_class)
        gp = next(comb_class.minimal_gridded_perms())
        expected = {"n": len(gp)}
        for assumption in comb_class.assumptions:
            expected[comb_class.get_parameter(assumption)] = assumption.get_value(gp)
        actual = {"n": n, **parameters}
        if expected == actual:
            return 1
        return 0


class OneByOneVerificationStrategy(TileScopeVerificationStrategy):
    def __init__(
        self,
        basis: Optional[Iterable[Perm]] = None,
        symmetry: bool = False,
        ignore_parent: bool = True,
    ):
        self._basis = tuple(basis) if basis is not None else tuple()
        self._symmetry = symmetry
        assert all(
            isinstance(p, Perm) for p in self._basis
        ), "Element of the basis must be Perm"
        if symmetry:
            self.symmetries = set(frozenset(b) for b in all_symmetry_sets(self._basis))
        else:
            self.symmetries = set([frozenset(self._basis)])
        super().__init__(ignore_parent=ignore_parent)

    def change_basis(
        self, basis: Iterable[Perm], symmetry: bool = False
    ) -> "OneByOneVerificationStrategy":
        """
        Return a new version of the verfication strategy with the given basis instead of
        the current one.
        """
        basis = tuple(basis)
        return self.__class__(basis, self._symmetry, self.ignore_parent)

    @property
    def basis(self) -> Tuple[Perm, ...]:
        return self._basis

    @staticmethod
    def pack() -> StrategyPack:
        raise InvalidOperationError(
            "Cannot get a specification for one by one verification"
        )

    def verified(self, tiling: Tiling) -> bool:
        return (
            tiling.dimensions == (1, 1)
            and frozenset(ob.patt for ob in tiling.obstructions) not in self.symmetries
        )

    @staticmethod
    def formal_step() -> str:
        return "tiling is a subclass of the original tiling"

    def get_genf(self, tiling: Tiling, funcs: Optional[Dict[Tiling, Function]] = None):
        if not self.verified(tiling):
            raise StrategyDoesNotApply("tiling not one by one verified")
        return LocalEnumeration(tiling).get_genf(funcs=funcs)

    def count_objects_of_size(
        self, comb_class: Tiling, n: int, **parameters: int
    ) -> int:
        raise NotImplementedError(
            "Not implemented method to count objects for one by one verified tilings"
        )

    def generate_objects_of_size(
        self, comb_class: Tiling, n: int, **parameters: int
    ) -> Iterator[GriddedPerm]:
        raise NotImplementedError(
            "Not implemented method to generate objects for one by one "
            "verified tilings"
        )

    def random_sample_object_of_size(
        self, comb_class: Tiling, n: int, **parameters: int
    ) -> GriddedPerm:
        raise NotImplementedError(
            "Not implemented random sample for one by one verified tilings"
        )

    def __repr__(self) -> str:
        if self.symmetries:
            return self.__class__.__name__ + (
                "(basis={}, symmetry={}, " "ignore_parent={})"
            ).format(list(self._basis), True, self.ignore_parent)
        return self.__class__.__name__ + "()"

    def __str__(self) -> str:
        return "one by one verification"

    def to_jsonable(self) -> dict:
        d: dict = super().to_jsonable()
        d["basis"] = self._basis
        d["symmetry"] = self._symmetry
        return d

    @classmethod
    def from_dict(cls, d: dict) -> "OneByOneVerificationStrategy":
        if d["basis"] is not None:
            basis: Optional[List[Perm]] = [Perm(p) for p in d.pop("basis")]
        else:
            basis = d.pop("basis")
        return cls(basis=basis, **d)


class DatabaseVerificationStrategy(TileScopeVerificationStrategy):
    """
    Enumeration strategy for a tilings that are in the database.

    There is not always a specification for a tiling in the database but you
    can always find the generating function by looking up the database.
    """

    @staticmethod
    def pack() -> StrategyPack:
        # TODO: check database for tiling
        raise InvalidOperationError(
            "Cannot get a specification for a tiling in the database"
        )

    @staticmethod
    def verified(tiling: Tiling):
        return DatabaseEnumeration(tiling).verified()

    @staticmethod
    def formal_step() -> str:
        return "tiling is in the database"

    def get_genf(self, tiling: Tiling, funcs: Optional[Dict[Tiling, Function]] = None):
        if not self.verified(tiling):
            raise StrategyDoesNotApply("tiling is not in the database")
        return DatabaseEnumeration(tiling).get_genf()

    def count_objects_of_size(
        self, comb_class: Tiling, n: int, **parameters: int
    ) -> int:
        raise NotImplementedError(
            "Not implemented method to count objects for database verified tilings"
        )

    def generate_objects_of_size(
        self, comb_class: Tiling, n: int, **parameters: int
    ) -> Iterator[GriddedPerm]:
        raise NotImplementedError(
            "Not implemented method to generate objects for database verified tilings"
        )

    def random_sample_object_of_size(
        self, comb_class: Tiling, n: int, **parameters: int
    ) -> GriddedPerm:
        raise NotImplementedError(
            "Not implemented random sample for database verified tilings"
        )

    def __str__(self) -> str:
        return "database verification"

    @classmethod
    def from_dict(cls, d: dict) -> "DatabaseVerificationStrategy":
        return cls(**d)


class LocallyFactorableVerificationStrategy(TileScopeVerificationStrategy):
    """
    Verification strategy for a locally factorable tiling.

    A tiling is locally factorable if all its obstructions and requirements are
    locally factorable, i.e. each obstruction or requirement use at most one
    cell on each row and column. To be locally factorable, a tiling
    should not be equivalent to a 1x1 tiling.

    A locally factorable tiling can be describe with a specification with only subset
    verified tiling.
    """

    @staticmethod
    def pack() -> StrategyPack:
        return StrategyPack(
            name="LocallyFactorable",
            initial_strats=[
<<<<<<< HEAD
                FactorFactory(),
                RequirementCorroborationFactory(),
                SplittingStrategy(),
=======
                SplittingStrategy(),
                FactorFactory(),
                RequirementCorroborationFactory(),
>>>>>>> a8a93565
            ],
            inferral_strats=[],
            expansion_strats=[[FactorInsertionFactory()]],
            ver_strats=[
                BasicVerificationStrategy(),
                OneByOneVerificationStrategy(),
                MonotoneTreeVerificationStrategy(no_factors=True),
                LocalVerificationStrategy(no_factors=True),
            ],
        )

    @staticmethod
    def _locally_factorable_obstructions(tiling: Tiling):
        """
        Check if all the obstructions of the tiling are locally factorable.
        """
        return all(not ob.is_interleaving() for ob in tiling.obstructions)

    @staticmethod
    def _locally_factorable_requirements(tiling: Tiling):
        """
        Check if all the requirements of the tiling are locally factorable.
        """
        reqs = chain.from_iterable(tiling.requirements)
        return all(not r.is_interleaving() for r in reqs)

    def verified(self, tiling: Tiling):
        return (
            not tiling.dimensions == (1, 1)
            and self._locally_factorable_obstructions(tiling)
            and self._locally_factorable_requirements(tiling)
        )

    @staticmethod
    def formal_step() -> str:
        return "tiling is locally factorable"

    @classmethod
    def from_dict(cls, d: dict) -> "LocallyFactorableVerificationStrategy":
        return cls(**d)

    def __str__(self) -> str:
        return "locally factorable verification"


class ElementaryVerificationStrategy(LocallyFactorableVerificationStrategy):
    """
    Verification strategy for elementary tilings.

    A tiling is elementary if each active cell is on its own row and column.
    To be elementary, a tiling should not be equivalent to a 1x1
    tiling.

    By definition an elementary tiling is locally factorable.

    A elementary tiling can be describe with a specification with only one by one
    verified tiling.
    """

    @staticmethod
    def verified(tiling: Tiling):
        return tiling.fully_isolated() and not tiling.dimensions == (1, 1)

    @staticmethod
    def formal_step() -> str:
        return "tiling is elementary verified"

    @classmethod
    def from_dict(cls, d: dict) -> "ElementaryVerificationStrategy":
        return cls(**d)

    def __str__(self) -> str:
        return "elementary verification"


class LocalVerificationStrategy(TileScopeVerificationStrategy):
    """
    The local verified strategy.

    A tiling is local verified if every obstruction and every requirement is
    localized, i.e. in a single cell and the tiling is not 1x1.
    """

    def __init__(self, ignore_parent: bool = True, no_factors: bool = True):
        self.no_factors = no_factors
        super().__init__(ignore_parent=ignore_parent)

    def pack(self) -> StrategyPack:
        if self.no_factors:
            raise InvalidOperationError("Cannot get a simpler specification")
        return StrategyPack(
<<<<<<< HEAD
            initial_strats=[FactorFactory(), SplittingStrategy()],
=======
            initial_strats=[SplittingStrategy(), FactorFactory()],
>>>>>>> a8a93565
            inferral_strats=[],
            expansion_strats=[],
            ver_strats=[
                BasicVerificationStrategy(),
                OneByOneVerificationStrategy(),
                MonotoneTreeVerificationStrategy(no_factors=True),
                LocalVerificationStrategy(no_factors=True),
            ],
            name="factor pack",
        )

    def verified(self, tiling: Tiling) -> bool:
        return (
            tiling.dimensions != (1, 1)
            and (not self.no_factors or len(tiling.find_factors()) == 1)
            and LocalEnumeration(tiling).verified()
        )

    @staticmethod
    def formal_step() -> str:
        return "tiling is locally enumerable"

    @classmethod
    def from_dict(cls, d: dict) -> "LocalVerificationStrategy":
        return cls(**d)

    def get_genf(self, tiling: Tiling, funcs: Optional[Dict[Tiling, Function]] = None):
        if not self.verified(tiling):
            raise StrategyDoesNotApply("tiling not locally verified")
        return LocalEnumeration(tiling).get_genf()

    def count_objects_of_size(
        self, comb_class: Tiling, n: int, **parameters: int
    ) -> int:
        raise NotImplementedError(
            "Not implemented method to count objects for locally verified tilings"
        )

    def generate_objects_of_size(
        self, comb_class: Tiling, n: int, **parameters: int
    ) -> Iterator[GriddedPerm]:
        raise NotImplementedError(
            "Not implemented method to generate objects for locally verified tilings"
        )

    def random_sample_object_of_size(
        self, comb_class: Tiling, n: int, **parameters: int
    ) -> GriddedPerm:
        raise NotImplementedError(
            "Not implemented random sample for locally verified tilings"
        )

    def __str__(self) -> str:
        return "local verification"


class MonotoneTreeVerificationStrategy(TileScopeVerificationStrategy):
    """
    Verify all tiling that is a monotone tree.
    """

    def __init__(self, ignore_parent: bool = True, no_factors: bool = True):
        self.no_factors = no_factors
        super().__init__(ignore_parent=ignore_parent)

    def pack(self) -> StrategyPack:
        if self.no_factors:
            raise InvalidOperationError(
                "Cannot get a specification for a tiling in the database"
            )
        return StrategyPack(
<<<<<<< HEAD
            initial_strats=[FactorFactory(), SplittingStrategy()],
=======
            initial_strats=[SplittingStrategy(), FactorFactory()],
>>>>>>> a8a93565
            inferral_strats=[],
            expansion_strats=[],
            ver_strats=[
                BasicVerificationStrategy(),
                OneByOneVerificationStrategy(),
                MonotoneTreeVerificationStrategy(no_factors=True),
            ],
            name="factor pack",
        )

    def verified(self, tiling: Tiling) -> bool:
        return (
            not self.no_factors or len(tiling.find_factors()) == 1
        ) and MonotoneTreeEnumeration(tiling).verified()

    @staticmethod
    def formal_step() -> str:
        return "tiling is a monotone tree"

    @classmethod
    def from_dict(cls, d: dict) -> "MonotoneTreeVerificationStrategy":
        return cls(**d)

    def get_genf(
        self, tiling: Tiling, funcs: Optional[Dict[Tiling, Function]] = None
    ) -> Expr:
        if not self.verified(tiling):
            raise StrategyDoesNotApply("tiling is not monotone tree verified")
        return MonotoneTreeEnumeration(tiling).get_genf()

    def count_objects_of_size(
        self, comb_class: Tiling, n: int, **parameters: int
    ) -> int:
        raise NotImplementedError(
            "Not implemented method to count objects for monotone tree "
            "verified tilings"
        )

    def generate_objects_of_size(
        self, comb_class: Tiling, n: int, **parameters: int
    ) -> Iterator[GriddedPerm]:
        raise NotImplementedError(
            "Not implemented method to generate objects for monotone tree "
            "verified tilings"
        )

    def random_sample_object_of_size(
        self, comb_class: Tiling, n: int, **parameters: int
    ) -> GriddedPerm:
        raise NotImplementedError(
            "Not implemented random sample for monotone tree verified tilings"
        )

    def __str__(self) -> str:
        return "monotone tree verification"<|MERGE_RESOLUTION|>--- conflicted
+++ resolved
@@ -237,15 +237,9 @@
         return StrategyPack(
             name="LocallyFactorable",
             initial_strats=[
-<<<<<<< HEAD
-                FactorFactory(),
-                RequirementCorroborationFactory(),
-                SplittingStrategy(),
-=======
                 SplittingStrategy(),
                 FactorFactory(),
                 RequirementCorroborationFactory(),
->>>>>>> a8a93565
             ],
             inferral_strats=[],
             expansion_strats=[[FactorInsertionFactory()]],
@@ -337,11 +331,7 @@
         if self.no_factors:
             raise InvalidOperationError("Cannot get a simpler specification")
         return StrategyPack(
-<<<<<<< HEAD
-            initial_strats=[FactorFactory(), SplittingStrategy()],
-=======
             initial_strats=[SplittingStrategy(), FactorFactory()],
->>>>>>> a8a93565
             inferral_strats=[],
             expansion_strats=[],
             ver_strats=[
@@ -413,11 +403,7 @@
                 "Cannot get a specification for a tiling in the database"
             )
         return StrategyPack(
-<<<<<<< HEAD
-            initial_strats=[FactorFactory(), SplittingStrategy()],
-=======
             initial_strats=[SplittingStrategy(), FactorFactory()],
->>>>>>> a8a93565
             inferral_strats=[],
             expansion_strats=[],
             ver_strats=[
