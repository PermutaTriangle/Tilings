--- conflicted
+++ resolved
@@ -5,11 +5,7 @@
 from typing import Any, Callable, Dict, Iterable, Iterator, Optional, Tuple, cast
 
 import requests
-<<<<<<< HEAD
-from sympy import Eq, Expr, Function, Number, solve, sympify, var
-=======
 from sympy import Eq, Expr, Function, Symbol, collect, degree, solve, sympify, var
->>>>>>> 943263d3
 
 from comb_spec_searcher import (
     AtomStrategy,
@@ -82,14 +78,9 @@
             return Counter([parameters])
         return Counter()
 
-<<<<<<< HEAD
     @staticmethod
     def get_objects(comb_class: CombinatorialClass, n: int) -> Objects:
         if not isinstance(comb_class, Tiling) or comb_class.predicate_assumptions:
-=======
-    def get_objects(self, comb_class: CombinatorialClass, n: int) -> Objects:
-        if not isinstance(comb_class, Tiling):
->>>>>>> 943263d3
             raise NotImplementedError
         res: Objects = defaultdict(list)
         gp = next(comb_class.minimal_gridded_perms())
