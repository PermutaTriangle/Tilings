--- conflicted
+++ resolved
@@ -94,12 +94,7 @@
             children = self.decomposition_function(comb_class)
         gp = objs[0]
         assert gp is not None
-<<<<<<< HEAD
-        yield self.backward_cell_map(tiling).map_gp(gp)
-=======
-        backmap = self.backward_cell_map(comb_class)
-        yield gp.apply_map(backmap.__getitem__)
->>>>>>> ba501325
+        yield self.backward_cell_map(comb_class).map_gp(gp)
 
     def forward_map(
         self,
@@ -109,15 +104,8 @@
     ) -> Tuple[GriddedPerm]:
         """This function will enable us to have a quick membership test."""
         if children is None:
-<<<<<<< HEAD
-            children = self.decomposition_function(tiling)
-        return (self.forward_cell_map(tiling).map_gp(gp),)
-=======
             children = self.decomposition_function(comb_class)
-        forwardmap = self.forward_cell_map(comb_class)
-        gp = obj.apply_map(forwardmap.__getitem__)
-        return (gp,)
->>>>>>> ba501325
+        return (self.forward_cell_map(comb_class).map_gp(obj),)
 
     def __str__(self) -> str:
         return "row and column separation"
