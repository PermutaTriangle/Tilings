from collections import Counter
from functools import reduce
from operator import mul
from typing import Callable, Dict, Iterator, List, Optional, Tuple

from sympy import Eq, Function, var

from comb_spec_searcher import Constructor, Strategy
from comb_spec_searcher.exception import StrategyDoesNotApply
from comb_spec_searcher.strategies.constructor import DisjointUnion
from comb_spec_searcher.typing import (
    Parameters,
    RelianceProfile,
    SubObjects,
    SubRecs,
    SubSamplers,
    SubTerms,
    Terms,
)
from tilings import GriddedPerm, Tiling


class CountComponent(Constructor[Tiling, GriddedPerm]):
    """
    The constructor used to count when we see actual components.

    The components dictionary counts how many components are to be counted by
    each parameter, noting they will no longer be tracked in the child.

    The extra_parameters map the parent parameters to the child parameters. If
    a parent parameter became empty by removing a component the parent
    parameter will not be a key in extra_parameters.
    """

    def __init__(
        self,
        parent: Tiling,
        child: Tiling,
        components: Dict[str, int],
        extra_parameters: Dict[str, str],
    ):
        self.components = components
        self.extra_parameters = extra_parameters
        self.disjoint_constructor: DisjointUnion = DisjointUnion(
            parent, (child,), (extra_parameters,)
        )
        self.indices_to_add_to = {
            parent.extra_parameters.index(k): val for k, val in components.items()
        }

    def get_equation(self, lhs_func: Function, rhs_funcs: Tuple[Function, ...]) -> Eq:
        rhs_func = rhs_funcs[0].subs(
            {b: a for a, b in self.extra_parameters.items()}, simultaneously=True
        )
        return Eq(
            lhs_func,
            rhs_func
            * reduce(mul, [var(k) ** val for k, val in self.components.items()], 1),
        )

    def reliance_profile(self, n: int, **parameters: int) -> RelianceProfile:
        raise NotImplementedError

    def get_terms(
        self, parent_terms: Callable[[int], Terms], subterms: SubTerms, n: int
    ) -> Terms:
        terms = self.disjoint_constructor.get_terms(parent_terms, subterms, n)
        accounted_for: Terms = Counter()
        for params, value in terms.items():
            new_params = list(params)
            for idx, extra_components in self.indices_to_add_to.items():
                new_params[idx] += extra_components
            accounted_for[tuple(new_params)] += value
        return accounted_for

    def get_sub_objects(
        self, subobjs: SubObjects, n: int
    ) -> Iterator[Tuple[Parameters, Tuple[List[Optional[GriddedPerm]], ...]]]:
        raise NotImplementedError

    def random_sample_sub_objects(
        self,
        parent_count: int,
        subsamplers: SubSamplers,
        subrecs: SubRecs,
        n: int,
        **parameters: int,
    ):
        raise NotImplementedError

    @staticmethod
    def get_eq_symbol() -> str:
        return "↣"

    def equiv(
        self, other: "Constructor", data: Optional[object] = None
    ) -> Tuple[bool, Optional[object]]:
        raise NotImplementedError("Required for bijections")


class DetectComponentsStrategy(Strategy[Tiling, GriddedPerm]):
    def can_be_equivalent(self) -> bool:
        return False

    def is_two_way(self, comb_class: Tiling):
        return False

    def is_reversible(self, comb_class: Tiling):
        return False

    def shifts(
        self, comb_class: Tiling, children: Optional[Tuple[Tiling, ...]]
    ) -> Tuple[int, ...]:
        if children is None:
            children = self.decomposition_function(comb_class)
            if children is None:
                raise StrategyDoesNotApply
        return (0,)

<<<<<<< HEAD
    @staticmethod
    def decomposition_function(comb_class: Tiling) -> Optional[Tuple[Tiling]]:
        if not comb_class.tracking_assumptions:
=======
    def decomposition_function(self, comb_class: Tiling) -> Optional[Tuple[Tiling]]:
        if not comb_class.assumptions:
>>>>>>> 943263d3
            return None
        return (comb_class.remove_components_from_assumptions(),)

    def constructor(
        self, comb_class: Tiling, children: Optional[Tuple[Tiling, ...]] = None
    ) -> CountComponent:
        if children is None:
            children = self.decomposition_function(comb_class)
            if children is None:
                raise StrategyDoesNotApply("Can't detect components")

        removed_components: Dict[str, int] = {}
        for ass in comb_class.tracking_assumptions:
            value = len(ass.get_components(comb_class))
            if value:
                k = comb_class.get_assumption_parameter(ass)
                removed_components[k] = value
        return CountComponent(
            comb_class,
            children[0],
            removed_components,
            self.extra_parameters(comb_class, children)[0],
        )

    def reverse_constructor(
        self,
        idx: int,
        comb_class: Tiling,
        children: Optional[Tuple[Tiling, ...]] = None,
    ) -> Constructor:
        raise NotImplementedError

    def extra_parameters(
        self, comb_class: Tiling, children: Optional[Tuple[Tiling, ...]] = None
    ) -> Tuple[Dict[str, str]]:
        if children is None:
            children = self.decomposition_function(comb_class)
            if children is None:
                raise StrategyDoesNotApply("Strategy does not apply")
        extra_parameters: Dict[str, str] = {}
        child = children[0]
        for assumption in comb_class.tracking_assumptions:
            mapped_assumption = assumption.remove_components(comb_class)
            if mapped_assumption.gps:
                extra_parameters[
                    comb_class.get_assumption_parameter(assumption)
                ] = child.get_assumption_parameter(mapped_assumption)
        return (extra_parameters,)

    def formal_step(self) -> str:
        return "removing exact components"

    def backward_map(
        self,
        comb_class: Tiling,
        objs: Tuple[Optional[GriddedPerm], ...],
        children: Optional[Tuple[Tiling, ...]] = None,
    ) -> Iterator[GriddedPerm]:
        """
        The forward direction of the underlying bijection used for object
        generation and sampling.
        """
        assert isinstance(objs[0], GriddedPerm)
        yield objs[0]

    def forward_map(
        self,
        comb_class: Tiling,
        obj: GriddedPerm,
        children: Optional[Tuple[Tiling, ...]] = None,
    ) -> Tuple[Optional[GriddedPerm], ...]:
        """
        The backward direction of the underlying bijection used for object
        generation and sampling.
        """
        return (obj,)

    @classmethod
    def from_dict(cls, d: dict) -> "DetectComponentsStrategy":
        return cls(**d)<|MERGE_RESOLUTION|>--- conflicted
+++ resolved
@@ -117,14 +117,9 @@
                 raise StrategyDoesNotApply
         return (0,)
 
-<<<<<<< HEAD
     @staticmethod
     def decomposition_function(comb_class: Tiling) -> Optional[Tuple[Tiling]]:
         if not comb_class.tracking_assumptions:
-=======
-    def decomposition_function(self, comb_class: Tiling) -> Optional[Tuple[Tiling]]:
-        if not comb_class.assumptions:
->>>>>>> 943263d3
             return None
         return (comb_class.remove_components_from_assumptions(),)
 
