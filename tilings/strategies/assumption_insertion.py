from collections import Counter
from itertools import product
from random import randint
<<<<<<< HEAD
from typing import Callable, Dict, Iterable, Iterator, List, Optional, Tuple, cast
=======
from typing import Any, Callable, Dict, Iterable, Iterator, List, Optional, Tuple
>>>>>>> 943263d3

from sympy import Eq, Expr, Function, Number, Symbol, var

from comb_spec_searcher import Constructor, Strategy, StrategyFactory
from comb_spec_searcher.exception import StrategyDoesNotApply
from comb_spec_searcher.strategies import Rule
from comb_spec_searcher.typing import (
    Parameters,
    ParametersMap,
    RelianceProfile,
    SubObjects,
    SubRecs,
    SubSamplers,
    SubTerms,
    Terms,
)
from tilings import GriddedPerm, Tiling
from tilings.assumptions import Assumption, ComponentAssumption, TrackingAssumption

Cell = Tuple[int, int]


class AddAssumptionsConstructor(Constructor):
    """
    The constructor used to count when a new variable is added.
    """

    def __init__(
        self,
        parent: Tiling,
        child: Tiling,
        new_parameters: Iterable[str],
        extra_parameters: Dict[str, str],
    ):
        #  parent parameter -> child parameter mapping
        self.extra_parameters = extra_parameters
        #  the paramater that was added, to count we must sum over all possible values
        self.new_parameters = tuple(new_parameters)
        self.child_param_map = self._build_child_param_map(parent, child)

    def get_equation(self, lhs_func: Function, rhs_funcs: Tuple[Function, ...]) -> Eq:
        rhs_func = rhs_funcs[0]
        subs: Dict[Any, Expr] = {
            var(child): var(parent) for parent, child in self.extra_parameters.items()
        }
        for k in self.new_parameters:
            subs[k] = Number(1)
        return Eq(lhs_func, rhs_func.subs(subs, simultaneous=True))

    def reliance_profile(self, n: int, **parameters: int) -> RelianceProfile:
        raise NotImplementedError

    def get_terms(
        self, parent_terms: Callable[[int], Terms], subterms: SubTerms, n: int
    ) -> Terms:
        assert len(subterms) == 1
        return self._push_add_assumption(n, subterms[0], self.child_param_map)

    @staticmethod
    def _push_add_assumption(
        n: int,
        child_terms: Callable[[int], Terms],
        child_param_map: ParametersMap,
    ) -> Terms:
        new_terms: Terms = Counter()
        for param, value in child_terms(n).items():
            new_terms[child_param_map(param)] += value
        return new_terms

    def _build_child_param_map(self, parent: Tiling, child: Tiling) -> ParametersMap:
        parent_param_to_pos = {
            param: pos for pos, param in enumerate(parent.extra_parameters)
        }
        child_param_to_parent_param = {v: k for k, v in self.extra_parameters.items()}
        child_pos_to_parent_pos: Tuple[Tuple[int, ...], ...] = tuple(
            tuple()
            if param in self.new_parameters
            else (parent_param_to_pos[child_param_to_parent_param[param]],)
            for param in child.extra_parameters
        )
        return self.build_param_map(
            child_pos_to_parent_pos, len(parent.extra_parameters)
        )

    def get_sub_objects(
        self, subobjs: SubObjects, n: int
    ) -> Iterator[Tuple[Parameters, Tuple[List[Optional[GriddedPerm]], ...]]]:
        for param, gps in subobjs[0](n).items():
            yield self.child_param_map(param), (gps,)

    def random_sample_sub_objects(
        self,
        parent_count: int,
        subsamplers: SubSamplers,
        subrecs: SubRecs,
        n: int,
        **parameters: int,
    ):
        subrec = subrecs[0]
        subsampler = subsamplers[0]
        random_choice = randint(1, parent_count)
        new_params = {self.extra_parameters[k]: val for k, val in parameters.items()}
        res = 0
        for values in product(*[range(n + 1) for _ in self.new_parameters]):
            for k, val in zip(self.new_parameters, values):
                new_params[k] = val
            res += subrec(n, **new_params)
            if random_choice <= res:
                return (subsampler(n, **new_params),)

    def equiv(
        self, other: "Constructor", data: Optional[object] = None
    ) -> Tuple[bool, Optional[object]]:
        return (
            isinstance(other, type(self))
            and len(other.new_parameters) == len(self.new_parameters)
            and AddAssumptionsConstructor.extra_params_equiv(
                (self.extra_parameters,), (other.extra_parameters,)
            ),
            None,
        )


class RemoveAssumptionsConstructor(Constructor):
    """
    The constructor used to count when a variable the same as n is removed.
    """

    def __init__(
        self,
        parent: Tiling,
        child: Tiling,
        parameter: str,
        extra_parameters: Dict[str, str],
    ):
        #  parent parameter -> child parameter mapping
        self.extra_parameters = extra_parameters
        #  the paramater that was added, to count we must sum over all possible values
        self.parameter = parameter
        self.parameter_idx = parent.extra_parameters.index(self.parameter)
        self.child_param_map = self._build_child_param_map(parent, child)

    def get_equation(self, lhs_func: Function, rhs_funcs: Tuple[Function, ...]) -> Eq:
        rhs_func = rhs_funcs[0]
        subs: Dict[Symbol, Expr] = {
            var(child): var(parent) for parent, child in self.extra_parameters.items()
        }
        subs[var("x")] = var("x") * var(self.parameter)
        return Eq(lhs_func, rhs_func.subs(subs, simultaneous=True))

    def reliance_profile(self, n: int, **parameters: int) -> RelianceProfile:
        raise NotImplementedError

    def get_terms(
        self, parent_terms: Callable[[int], Terms], subterms: SubTerms, n: int
    ) -> Terms:
        assert len(subterms) == 1
        return self._push_add_assumption(n, subterms[0], self.child_param_map)

    def _push_add_assumption(
        self,
        n: int,
        child_terms: Callable[[int], Terms],
        child_param_map: ParametersMap,
    ) -> Terms:
        new_terms: Terms = Counter()
        for param, value in child_terms(n).items():
            new_param = list(child_param_map(param))
            new_param[self.parameter_idx] = n
            new_terms[tuple(new_param)] += value
        return new_terms

    def _build_child_param_map(self, parent: Tiling, child: Tiling) -> ParametersMap:
        parent_param_to_pos = {
            param: pos for pos, param in enumerate(parent.extra_parameters)
        }
        child_param_to_parent_param = {v: k for k, v in self.extra_parameters.items()}
        child_pos_to_parent_pos: Tuple[Tuple[int, ...], ...] = tuple(
            (parent_param_to_pos[child_param_to_parent_param[param]],)
            for param in child.extra_parameters
        )
        return self.build_param_map(
            child_pos_to_parent_pos, len(parent.extra_parameters)
        )

    def get_sub_objects(
        self, subobjs: SubObjects, n: int
    ) -> Iterator[Tuple[Parameters, Tuple[List[Optional[GriddedPerm]], ...]]]:
        raise NotImplementedError

    def random_sample_sub_objects(
        self,
        parent_count: int,
        subsamplers: SubSamplers,
        subrecs: SubRecs,
        n: int,
        **parameters: int,
    ):
        raise NotImplementedError

    def equiv(
        self, other: "Constructor", data: Optional[object] = None
    ) -> Tuple[bool, Optional[object]]:
        return (
            isinstance(other, type(self))
            and len(other.parameter) == len(self.parameter)
            and AddAssumptionsConstructor.extra_params_equiv(
                (self.extra_parameters,), (other.extra_parameters,)
            ),
            None,
        )


class AddAssumptionsStrategy(Strategy[Tiling, GriddedPerm]):
    def __init__(self, assumptions: Iterable[TrackingAssumption], workable=False):
        self.assumptions = tuple(set(assumptions))
        super().__init__(
            ignore_parent=False,
            inferrable=True,
            possibly_empty=False,
            workable=workable,
        )

    def can_be_equivalent(self) -> bool:
        return False

    def is_two_way(self, comb_class: Tiling):
        return False

    def is_reversible(self, comb_class: Tiling) -> bool:
        return all(
            not isinstance(assumption, ComponentAssumption)
            and frozenset(gp.pos[0] for gp in assumption.gps) == comb_class.active_cells
            for assumption in self.assumptions
        )

    def shifts(
        self, comb_class: Tiling, children: Optional[Tuple[Tiling, ...]] = None
    ) -> Tuple[int, ...]:
        return (0,)

    def decomposition_function(self, comb_class: Tiling) -> Tuple[Tiling]:
        if any(assumption in comb_class.assumptions for assumption in self.assumptions):
            raise StrategyDoesNotApply("The assumption is already on the tiling.")
        return (comb_class.add_assumptions(self.assumptions),)

    def constructor(
        self, comb_class: Tiling, children: Optional[Tuple[Tiling, ...]] = None
    ) -> AddAssumptionsConstructor:
        if children is None:
            children = self.decomposition_function(comb_class)
            if children is None:
                raise StrategyDoesNotApply("Can't add the tracking assumption")
        new_parameters = [
            children[0].get_assumption_parameter(ass) for ass in self.assumptions
        ]
        return AddAssumptionsConstructor(
            comb_class,
            children[0],
            new_parameters,
            self.extra_parameters(comb_class, children)[0],
        )

    def reverse_constructor(
        self,
        idx: int,
        comb_class: Tiling,
        children: Optional[Tuple[Tiling, ...]] = None,
    ) -> Constructor:
        if children is None:
            children = self.decomposition_function(comb_class)
        assert idx == 0
        child = children[idx]
        assert len(self.assumptions) == 1
        assumption = self.assumptions[0]
        assert len(assumption.gps) == len(comb_class.active_cells)
        parameter = child.get_assumption_parameter(self.assumptions[0])
        extra_params = {
            child.get_assumption_parameter(ass): comb_class.get_assumption_parameter(
                ass
            )
            for ass in child.tracking_assumptions
            if ass != assumption
        }

        return RemoveAssumptionsConstructor(child, comb_class, parameter, extra_params)

    def extra_parameters(
        self, comb_class: Tiling, children: Optional[Tuple[Tiling, ...]] = None
    ) -> Tuple[Dict[str, str]]:
        if children is None:
            children = self.decomposition_function(comb_class)
            if children is None:
                raise StrategyDoesNotApply("Strategy does not apply")
        child = children[0]
        return (
            {
                comb_class.get_assumption_parameter(
                    ass
                ): child.get_assumption_parameter(ass)
                for ass in comb_class.tracking_assumptions
            },
        )

    def formal_step(self) -> str:
        if len(self.assumptions) == 1:
            return f"adding the assumption '{self.assumptions[0]}'"
        assumptions = ", ".join([f"'{ass}'" for ass in self.assumptions])
        return f"adding the assumptions '{assumptions}'"

    def backward_map(
        self,
        comb_class: Tiling,
        objs: Tuple[Optional[GriddedPerm], ...],
        children: Optional[Tuple[Tiling, ...]] = None,
    ) -> Iterator[GriddedPerm]:
        """
        The backward direction of the underlying bijection used for object
        generation and sampling.
        """
        if children is None:
            children = self.decomposition_function(comb_class)
        assert len(objs) == 1 and objs[0] is not None
        yield objs[0]

    def forward_map(
        self,
        comb_class: Tiling,
        obj: GriddedPerm,
        children: Optional[Tuple[Tiling, ...]] = None,
    ) -> Tuple[Optional[GriddedPerm], ...]:
        """
        The forward direction of the underlying bijection used for object
        generation and sampling.
        """
        if children is None:
            children = self.decomposition_function(comb_class)
        return (obj,)

    def to_jsonable(self) -> dict:
        d: dict = super().to_jsonable()
        d.pop("ignore_parent")
        d.pop("inferrable")
        d.pop("possibly_empty")
        d["assumptions"] = [ass.to_jsonable() for ass in self.assumptions]
        return d

    @classmethod
    def from_dict(cls, d: dict) -> "AddAssumptionsStrategy":
        assumptions = [
            cast(TrackingAssumption, Assumption.from_dict(ass))
            for ass in d["assumptions"]
        ]
        return cls(assumptions)

    @staticmethod
    def get_eq_symbol() -> str:
        return "↣"

    def __repr__(self):
        return (
            self.__class__.__name__
            + f"(assumptions={repr(self.assumptions)}, workable={self.workable})"
        )


class AddAssumptionFactory(StrategyFactory[Tiling]):
    def __call__(self, comb_class: Tiling) -> Iterator[Rule]:
        for assumption in comb_class.tracking_assumptions:
            without = comb_class.remove_assumption(assumption)
            strategy = AddAssumptionsStrategy((assumption,))
            yield strategy(without)

    def __repr__(self) -> str:
        return self.__class__.__name__ + "()"

    def __str__(self) -> str:
        return "add assumptions"

    def to_jsonable(self) -> dict:
        d: dict = super().to_jsonable()
        return d

    @classmethod
    def from_dict(cls, d: dict) -> "AddAssumptionFactory":
        return cls()<|MERGE_RESOLUTION|>--- conflicted
+++ resolved
@@ -1,11 +1,7 @@
 from collections import Counter
 from itertools import product
 from random import randint
-<<<<<<< HEAD
-from typing import Callable, Dict, Iterable, Iterator, List, Optional, Tuple, cast
-=======
-from typing import Any, Callable, Dict, Iterable, Iterator, List, Optional, Tuple
->>>>>>> 943263d3
+from typing import Any, Callable, Dict, Iterable, Iterator, List, Optional, Tuple, cast
 
 from sympy import Eq, Expr, Function, Number, Symbol, var
 
