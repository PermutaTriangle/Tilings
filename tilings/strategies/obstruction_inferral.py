--- conflicted
+++ resolved
@@ -110,17 +110,12 @@
         if gps:
             yield ObstructionInferralStrategy(gps)
 
-<<<<<<< HEAD
     @classmethod
     def build_zdict(cls) -> List[str]:
         return ['"maxlen": '] + super().build_zdict()
 
-    def to_jsonable(self):
-        d = super().to_jsonable()
-=======
     def to_jsonable(self) -> dict:
         d: dict = super().to_jsonable()
->>>>>>> 53573474
         d["maxlen"] = self.maxlen
         return d
 
