--- conflicted
+++ resolved
@@ -233,7 +233,6 @@
 
 
 class FactorWithInterleavingStrategy(FactorStrategy):
-<<<<<<< HEAD
     def __init__(
         self,
         partition: Iterable[Iterable[Cell]],
@@ -243,11 +242,7 @@
     ):
         super().__init__(partition, ignore_parent, workable)
         self.tracked = tracked
-=======
-    def __init__(self, *args, **kwargs):
-        super().__init__(*args, **kwargs)
         self.cols, self.rows = interleaving_rows_and_cols(self.partition)
->>>>>>> c345d850
 
     def formal_step(self) -> str:
         return "interleaving " + super().formal_step()
@@ -576,7 +571,6 @@
 
         It ensure that a plain factor rule is returned.
         """
-<<<<<<< HEAD
         interleaving = any(
             FactorWithInterleavingStrategy.interleaving_rows_and_cols(components)
         )
@@ -592,15 +586,6 @@
             )
         return FactorStrategy(
             components, ignore_parent=self.ignore_parent, workable=workable
-=======
-        interleaving = any(interleaving_rows_and_cols(components))
-        factor_strat = self.factor_class if interleaving else FactorStrategy
-        return cast(
-            FactorStrategy,
-            factor_strat(
-                components, ignore_parent=self.ignore_parent, workable=workable
-            ),
->>>>>>> c345d850
         )
 
     def __str__(self) -> str:
