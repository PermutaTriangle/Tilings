from itertools import chain
<<<<<<< HEAD
from sympy import Eq, Function

from typing import Iterable, Iterator, List, Optional, Tuple, cast
=======
from typing import Iterable, Iterator, Optional, Tuple, cast
>>>>>>> 53573474

from sympy import Eq, Function

from comb_spec_searcher import (
    CartesianProduct,
    CartesianProductStrategy,
    CombinatorialObject,
    Strategy,
    StrategyGenerator,
)
from comb_spec_searcher.strategies.constructor import SubGens, SubRecs, SubSamplers
from permuta import Perm
from tilings import GriddedPerm, Tiling
from tilings.algorithms import (
    Factor,
    FactorWithInterleaving,
    FactorWithMonotoneInterleaving,
)
from tilings.exception import InvalidOperationError
from tilings.misc import partitions_iterator

Cell = Tuple[int, int]

__all__ = (
    "AllFactorStrategy",
    "FactorStrategy",
    "FactorWithInterleavingStrategy",
    "FactorWithMonotoneInterleavingStrategy",
)


class FactorStrategy(CartesianProductStrategy[Tiling]):
    def __init__(
        self,
        partition: Iterable[Iterable[Cell]],
        ignore_parent: bool = True,
        workable: bool = True,
    ):
        self.partition = tuple(sorted(tuple(sorted(p)) for p in partition))
        super().__init__(ignore_parent=ignore_parent, workable=workable)

    def decomposition_function(self, tiling: Tiling) -> Tuple[Tiling, ...]:
        """
        # TODO: Taken from reducible factorisations function in Factor. Pick where.
        """
        return tuple(tiling.sub_tiling(cells) for cells in self.partition)

    def formal_step(self) -> str:
        """
        Return a string that describe the operation performed on the tiling.
        """
        return "factor with partition {}".format(
            " / ".join(
                "{{{}}}".format(", ".join(str(c) for c in part))
                for part in self.partition
            )
        )

    def backward_map(
        self,
        tiling: Tiling,
        gps: Tuple[GriddedPerm, ...],
        children: Optional[Tuple[Tiling, ...]] = None,
    ) -> GriddedPerm:
        if children is None:
            children = self.decomposition_function(tiling)
        gps_to_combine = tuple(
            tiling.backward_map(gp) for gp, tiling in zip(gps, children)
        )
        temp = [
            ((cell[0], idx), (cell[1], val))
            for gp in gps_to_combine
            for (idx, val), cell in zip(enumerate(gp.patt), gp.pos)
        ]
        temp.sort()
        new_pos = [(idx[0], val[0]) for idx, val in temp]
        new_patt = Perm.to_standard(val for _, val in temp)
        return GriddedPerm(new_patt, new_pos)

    def forward_map(
        self,
        tiling: Tiling,
        gp: GriddedPerm,
        children: Optional[Tuple[Tiling, ...]] = None,
    ) -> Tuple[GriddedPerm, ...]:
        if children is None:
            children = self.decomposition_function(tiling)
        return tuple(
            tiling.forward_map(gp.get_gridded_perm_in_cells(part))
            for tiling, part in zip(children, self.partition)
        )

    def __str__(self) -> str:
        return "factor"

    def __repr__(self) -> str:
        return self.__class__.__name__ + "(paritition={}, workable={})".format(
            self.partition, self.workable
        )

    @classmethod
    def build_zdict(cls) -> List[str]:
        return ['"partition": '] + super().build_zdict()

    # JSON methods

    def to_jsonable(self) -> dict:
        """Return a dictionary form of the strategy."""
        d: dict = super().to_jsonable()
        d.pop("inferrable")
        d.pop("possibly_empty")
        d["partition"] = self.partition
        return d

    @classmethod
    def from_dict(cls, d: dict) -> "FactorStrategy":
        partition = cast(
            Tuple[Tuple[Cell]],
            tuple(tuple(tuple(c) for c in p) for p in d.pop("partition")),
        )
        return cls(partition=partition, **d)


class Interleaving(CartesianProduct):
    def __init__(self, children: Tuple[Tiling, ...]):
        super().__init__(children)

    def is_equivalence(self) -> bool:
        return False

    def get_equation(self, lhs_func: Function, rhs_funcs: Tuple[Function, ...]) -> Eq:
        raise NotImplementedError

    def get_recurrence(self, subrecs: SubRecs, n: int, **parameters: int) -> int:
        raise NotImplementedError

    def get_sub_objects(
        self, subgens: SubGens, n: int, **parameters: int
    ) -> Iterator[Tuple[CombinatorialObject, ...]]:
        raise NotImplementedError

    def random_sample_sub_objects(
        self,
        parent_count: int,
        subsamplers: SubSamplers,
        subrecs: SubRecs,
        n: int,
        **parameters: int
    ):
        raise NotImplementedError

    @staticmethod
    def get_eq_symbol() -> str:
        return "="

    @staticmethod
    def get_op_symbol() -> str:
        return "*"


class FactorWithInterleavingStrategy(FactorStrategy):
    def constructor(
        self, tiling: Tiling, children: Optional[Tuple[Tiling, ...]] = None
    ) -> Interleaving:
        if children is None:
            children = self.decomposition_function(tiling)
        return Interleaving(children)

    def backward_map(
        self,
        tiling: Tiling,
        gps: Tuple[GriddedPerm, ...],
        children: Optional[Tuple[Tiling, ...]] = None,
    ) -> GriddedPerm:
        raise NotImplementedError

    def forward_map(
        self,
        tiling: Tiling,
        gp: GriddedPerm,
        children: Optional[Tuple[Tiling, ...]] = None,
    ) -> Tuple[GriddedPerm, ...]:
        raise NotImplementedError


class MonotoneInterleaving(Interleaving):
    pass


class FactorWithMonotoneInterleavingStrategy(FactorWithInterleavingStrategy):
    def constructor(
        self, tiling: Tiling, children: Optional[Tuple[Tiling, ...]] = None
    ) -> MonotoneInterleaving:
        if children is None:
            children = self.decomposition_function(tiling)
        return MonotoneInterleaving(children)


class AllFactorStrategy(StrategyGenerator[Tiling]):

    FACTOR_ALGO_AND_CLASS = {
        None: (Factor, FactorStrategy),
        "monotone": (
            FactorWithMonotoneInterleaving,
            FactorWithMonotoneInterleavingStrategy,
        ),
        "all": (FactorWithInterleaving, FactorWithInterleavingStrategy),
    }

    def __init__(
        self,
        interleaving: Optional[str] = None,
        unions: bool = False,
        ignore_parent: bool = True,
        workable: bool = True,
    ) -> None:
        try:
            self.factor_algo, self.factor_class = self.FACTOR_ALGO_AND_CLASS[
                interleaving
            ]
        except KeyError:
            raise InvalidOperationError(
                "Invalid interleaving option. Must be in {}, used {}".format(
                    AllFactorStrategy.FACTOR_ALGO_AND_CLASS.keys(), interleaving
                )
            )
        self.unions = unions
        self.ignore_parent = ignore_parent
        self.workable = workable

    def __call__(self, comb_class: Tiling, **kwargs) -> Iterator[Strategy]:
        factor_algo = self.factor_algo(comb_class)
        if factor_algo.factorable():
            min_comp = factor_algo.get_components()
            if self.unions:
                for partition in partitions_iterator(min_comp):
                    components = tuple(
                        tuple(chain.from_iterable(part)) for part in partition
                    )
                    yield self.factor_class(
                        components, ignore_parent=self.ignore_parent, workable=False
                    )
            yield self.factor_class(
                min_comp, ignore_parent=self.ignore_parent, workable=self.workable
            )

    def __str__(self) -> str:
        if self.factor_class is FactorStrategy:
            s = "factor"
        elif self.factor_class is FactorWithInterleavingStrategy:
            s = "factor with monotone interleaving"
        elif self.factor_class is FactorWithMonotoneInterleavingStrategy:
            s = "factor with interleaving"
        else:
            raise Exception("Invalid interleaving type")
        if self.unions:
            s = "unions of " + s
        return s

    def __repr__(self) -> str:
        if self.factor_class is FactorStrategy:
            interleaving = None
        elif self.factor_class is FactorWithInterleavingStrategy:
            interleaving = "all"
        elif self.factor_class is FactorWithMonotoneInterleavingStrategy:
            interleaving = "monotone"
        return (
            f"AllFactorStrategy(interleaving={interleaving}, unions={self.unions},"
            f" ignore_parent={self.ignore_parent}, workable={self.workable})"
        )

    @classmethod
    def build_zdict(cls) -> List[str]:
        return [
            '"interleaving": ',
            '"unions": ',
            '"ignore_parent": ',
            '"workable": ',
            "all",
            "monotone",
        ] + super().build_zdict()

    def to_jsonable(self) -> dict:
        d: dict = super().to_jsonable()
        if self.factor_class is FactorStrategy:
            interleaving = None
        elif self.factor_class is FactorWithInterleavingStrategy:
            interleaving = "all"
        elif self.factor_class is FactorWithMonotoneInterleavingStrategy:
            interleaving = "monotone"
        d["interleaving"] = interleaving
        d["unions"] = self.unions
        d["ignore_parent"] = self.ignore_parent
        d["workable"] = self.workable
        return d

    @classmethod
    def from_dict(cls, d: dict) -> "AllFactorStrategy":
        return cls(**d)<|MERGE_RESOLUTION|>--- conflicted
+++ resolved
@@ -1,13 +1,7 @@
 from itertools import chain
-<<<<<<< HEAD
 from sympy import Eq, Function
 
 from typing import Iterable, Iterator, List, Optional, Tuple, cast
-=======
-from typing import Iterable, Iterator, Optional, Tuple, cast
->>>>>>> 53573474
-
-from sympy import Eq, Function
 
 from comb_spec_searcher import (
     CartesianProduct,
