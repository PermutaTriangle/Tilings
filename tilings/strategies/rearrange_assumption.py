--- conflicted
+++ resolved
@@ -239,12 +239,8 @@
         return (subsamplers[0](n, **child_param_dict),)
 
     def equiv(self, other: "Constructor") -> Tuple[bool, Optional[object]]:
-<<<<<<< HEAD
         # raise NotImplementedError("Required for bijections")
         return isinstance(other, type(self)), None
-=======
-        raise NotImplementedError("Required for bijections")
->>>>>>> 96a5881d
 
 
 class ReverseRearrangeConstructor(RearrangeConstructor):
