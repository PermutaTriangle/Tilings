import abc
from functools import partial
from itertools import chain, combinations
from typing import Dict, Iterable, Iterator, List, Optional, Set, Tuple, Type, cast

from comb_spec_searcher import StrategyFactory, SymmetryStrategy
from comb_spec_searcher.exception import StrategyDoesNotApply
from permuta import Perm
from tilings import GriddedPerm, Tiling
from tilings.assumptions import (
    Assumption,
    ComponentAssumption,
    SkewComponentAssumption,
    SumComponentAssumption,
    TrackingAssumption,
)

__all__ = ("SymmetriesFactory",)


class TilingSymmetryStrategy(SymmetryStrategy[Tiling, GriddedPerm]):
    @abc.abstractmethod
    def gp_transform(self, tiling: Tiling, gp: GriddedPerm) -> GriddedPerm:
        pass

    @abc.abstractmethod
    def inverse_gp_transform(self, tiling: Tiling, gp: GriddedPerm) -> GriddedPerm:
        pass

    @staticmethod
    def assumption_type_transform(
<<<<<<< HEAD
        assumption: Assumption,
    ) -> Type[Assumption]:
        pass
=======
        assumption: TrackingAssumption,
    ) -> Type[TrackingAssumption]:
        raise NotImplementedError
>>>>>>> 943263d3

    @staticmethod
    def _assumption_type_swap(
        assumption: Assumption,
    ) -> Type[Assumption]:
        if isinstance(assumption, ComponentAssumption):
            if isinstance(assumption, SumComponentAssumption):
                return SkewComponentAssumption
            return SumComponentAssumption
        return assumption.__class__

    @staticmethod
    def _assumption_type_identity(
        assumption: Assumption,
    ) -> Type[Assumption]:
        return assumption.__class__

    def decomposition_function(self, comb_class: Tiling) -> Tuple[Tiling, ...]:
        return (
            Tiling(
                tuple(
                    map(partial(self.gp_transform, comb_class), comb_class.obstructions)
                ),
                tuple(
                    tuple(map(partial(self.gp_transform, comb_class), req))
                    for req in comb_class.requirements
                ),
                tuple(
                    self.__class__.assumption_type_transform(ass)(
                        map(partial(self.gp_transform, comb_class), ass.gps)
                    )
                    for ass in comb_class.assumptions
                ),
                remove_empty_rows_and_cols=False,
                derive_empty=False,
                simplify=False,
            ),
        )

    def extra_parameters(
        self, comb_class: Tiling, children: Optional[Tuple[Tiling, ...]] = None
    ) -> Tuple[Dict[str, str], ...]:
        if not comb_class.extra_parameters:
            return super().extra_parameters(comb_class, children)
        if children is None:
            children = self.decomposition_function(comb_class)
            if children is None:
                raise StrategyDoesNotApply("Strategy does not apply")
        child = children[0]
        mapped_assumptions = tuple(
            cast(
                TrackingAssumption,
                self.__class__.assumption_type_transform(ass)(
                    tuple(self.gp_transform(comb_class, gp) for gp in ass.gps)
                ),
            )
            for ass in comb_class.tracking_assumptions
        )
        return (
            {
                comb_class.get_assumption_parameter(
                    assumption
                ): child.get_assumption_parameter(mapped_assumption)
                for assumption, mapped_assumption in zip(
                    comb_class.tracking_assumptions, mapped_assumptions
                )
            },
        )

    def backward_map(
        self,
        comb_class: Tiling,
        objs: Tuple[Optional[GriddedPerm], ...],
        children: Optional[Tuple[Tiling, ...]] = None,
    ) -> Iterator[GriddedPerm]:
        """This method will enable us to generate objects, and sample."""
        yield self.inverse_gp_transform(comb_class, cast(GriddedPerm, objs[0]))

    def forward_map(
        self,
        comb_class: Tiling,
        obj: GriddedPerm,
        children: Optional[Tuple[Tiling, ...]] = None,
    ) -> Tuple[GriddedPerm]:
        """This function will enable us to have a quick membership test."""
        return (self.gp_transform(comb_class, obj),)

    def __repr__(self) -> str:
        return self.__class__.__name__ + "()"

    @classmethod
    def from_dict(cls, d: dict) -> "TilingSymmetryStrategy":
        return cls()


class TilingReverse(TilingSymmetryStrategy):
    """
    Flips the tiling on its vertical axis.
    """

    def gp_transform(self, tiling: Tiling, gp: GriddedPerm) -> GriddedPerm:
        def reverse_cell(cell):
            return (tiling.dimensions[0] - cell[0] - 1, cell[1])

        return gp.reverse(reverse_cell)

    def inverse_gp_transform(self, tiling: Tiling, gp: GriddedPerm) -> GriddedPerm:
        return self.gp_transform(tiling, gp)

    assumption_type_transform = TilingSymmetryStrategy._assumption_type_swap

    def formal_step(self) -> str:
        return "reverse of the tiling"

    def __str__(self) -> str:
        return "reverse"


class TilingComplement(TilingSymmetryStrategy):
    """
    Flips the tiling over the horizontal axis.
    """

    def gp_transform(self, tiling: Tiling, gp: GriddedPerm) -> GriddedPerm:
        def complement_cell(cell):
            return (cell[0], tiling.dimensions[1] - cell[1] - 1)

        return gp.complement(complement_cell)

    def inverse_gp_transform(self, tiling: Tiling, gp: GriddedPerm) -> GriddedPerm:
        return self.gp_transform(tiling, gp)

    assumption_type_transform = TilingSymmetryStrategy._assumption_type_swap

    def formal_step(self) -> str:
        return "complement of the tiling"

    def __str__(self) -> str:
        return "complement"


class TilingInverse(TilingSymmetryStrategy):
    """
    Flips the tiling over the diagonal.
    """

    def gp_transform(self, tiling: Tiling, gp: GriddedPerm) -> GriddedPerm:
        def inverse_cell(cell):
            return (cell[1], cell[0])

        return gp.inverse(inverse_cell)

    def inverse_gp_transform(self, tiling: Tiling, gp: GriddedPerm) -> GriddedPerm:
        return self.gp_transform(tiling, gp)

    assumption_type_transform = TilingSymmetryStrategy._assumption_type_identity

    def formal_step(self) -> str:
        return "inverse of the tiling"

    def __str__(self) -> str:
        return "inverse"


class TilingAntidiagonal(TilingSymmetryStrategy):
    """
    Flips the tiling over the antidiagonal.
    """

    def gp_transform(self, tiling: Tiling, gp: GriddedPerm) -> GriddedPerm:
        def antidiagonal_cell(cell):
            return (
                tiling.dimensions[1] - cell[1] - 1,
                tiling.dimensions[0] - cell[0] - 1,
            )

        return gp.antidiagonal(antidiagonal_cell)

    def inverse_gp_transform(self, tiling: Tiling, gp: GriddedPerm) -> GriddedPerm:
        def antidiagonal_cell(cell):
            return (
                tiling.dimensions[0] - cell[1] - 1,
                tiling.dimensions[1] - cell[0] - 1,
            )

        return gp.antidiagonal(antidiagonal_cell)

    assumption_type_transform = TilingSymmetryStrategy._assumption_type_identity

    def formal_step(self) -> str:
        return "antidiagonal of the tiling"

    def __str__(self) -> str:
        return "antidiagonal"


class TilingRotate90(TilingSymmetryStrategy):
    """
    Rotate the tiling 90 degrees clockwise.
    """

    def gp_transform(self, tiling: Tiling, gp: GriddedPerm) -> GriddedPerm:
        def rotate90_cell(cell):
            return (cell[1], tiling.dimensions[0] - cell[0] - 1)

        return gp.rotate90(rotate90_cell)

    def inverse_gp_transform(self, tiling: Tiling, gp: GriddedPerm) -> GriddedPerm:
        def rotate270_cell(cell):
            return (tiling.dimensions[0] - cell[1] - 1, cell[0])

        return gp.rotate270(rotate270_cell)

    assumption_type_transform = TilingSymmetryStrategy._assumption_type_swap

    def formal_step(self) -> str:
        return "rotate the tiling 90 degrees clockwise"

    def __str__(self) -> str:
        return "rotate90"


class TilingRotate180(TilingSymmetryStrategy):
    """
    Rotate the tiling 180 degrees clockwise.
    """

    def gp_transform(self, tiling: Tiling, gp: GriddedPerm) -> GriddedPerm:
        def rotate180_cell(cell):
            return (
                tiling.dimensions[0] - cell[0] - 1,
                tiling.dimensions[1] - cell[1] - 1,
            )

        return gp.rotate180(rotate180_cell)

    def inverse_gp_transform(self, tiling: Tiling, gp: GriddedPerm) -> GriddedPerm:
        return self.gp_transform(tiling, gp)

    assumption_type_transform = TilingSymmetryStrategy._assumption_type_identity

    def formal_step(self) -> str:
        return "rotate the tiling 180 degrees clockwise"

    def __str__(self) -> str:
        return "rotate180"


class TilingRotate270(TilingSymmetryStrategy):
    """
    Rotate the tiling 270 degrees clockwise.
    """

    def gp_transform(self, tiling: Tiling, gp: GriddedPerm) -> GriddedPerm:
        def rotate270_cell(cell):
            return (tiling.dimensions[1] - cell[1] - 1, cell[0])

        return gp.rotate270(rotate270_cell)

    def inverse_gp_transform(self, tiling: Tiling, gp: GriddedPerm) -> GriddedPerm:
        def rotate90_cell(cell):
            return (cell[1], tiling.dimensions[1] - cell[0] - 1)

        return gp.rotate90(rotate90_cell)

    assumption_type_transform = TilingSymmetryStrategy._assumption_type_swap

    def formal_step(self) -> str:
        return "rotate the tiling 270 degrees clockwise"

    def __str__(self) -> str:
        return "rotate270"


class SymmetriesFactory(StrategyFactory[Tiling]):
    """
    Yield symmetry strategies such that all of the underlying patterns of
    obstructions of the symmetric tiling are subpatterns of the given basis.
    """

    def __init__(
        self,
        basis: Optional[Iterable[Perm]] = None,
    ):
        self._basis = tuple(basis) if basis is not None else None
        if self._basis is not None:
            assert all(
                isinstance(p, Perm) for p in self._basis
            ), "Element of the basis must be Perm"
            self.subpatterns: Set[Perm] = set(
                chain.from_iterable(self._subpatterns(p) for p in self._basis)
            )
            self.acceptablesubpatterns: List[Set[Perm]] = [
                set(p for p in self.subpatterns if p.rotate() in self.subpatterns),
                set(p for p in self.subpatterns if p.rotate(2) in self.subpatterns),
                set(p for p in self.subpatterns if p.rotate(3) in self.subpatterns),
                set(p for p in self.subpatterns if p.inverse() in self.subpatterns),
                set(p for p in self.subpatterns if p.reverse() in self.subpatterns),
                set(
                    p
                    for p in self.subpatterns
                    if p.flip_antidiagonal() in self.subpatterns
                ),
                set(p for p in self.subpatterns if p.complement() in self.subpatterns),
            ]
        super().__init__()

    def __call__(self, tiling: Tiling) -> Iterator[TilingSymmetryStrategy]:
        if tiling.predicate_assumptions:
            raise NotImplementedError("Not implemented symmetries for predicates")
        underlying_patts = set(gp.patt for gp in tiling.obstructions)
        if (
            self._basis is None
            or all(p in self.acceptablesubpatterns[0] for p in underlying_patts)
            or self._basis is None
        ):
            yield TilingRotate90()
        if (
            self._basis is None
            or all(p in self.acceptablesubpatterns[1] for p in underlying_patts)
            or self._basis is None
        ):
            yield TilingRotate180()
        if (
            self._basis is None
            or all(p in self.acceptablesubpatterns[2] for p in underlying_patts)
            or self._basis is None
        ):
            yield TilingRotate270()
        if (
            self._basis is None
            or all(p in self.acceptablesubpatterns[3] for p in underlying_patts)
            or self._basis is None
        ):
            yield TilingInverse()
        if (
            self._basis is None
            or all(p in self.acceptablesubpatterns[4] for p in underlying_patts)
            or self._basis is None
        ):
            yield TilingReverse()
        if (
            self._basis is None
            or all(p in self.acceptablesubpatterns[5] for p in underlying_patts)
            or self._basis is None
        ):
            yield TilingAntidiagonal()
        if (
            self._basis is None
            or all(p in self.acceptablesubpatterns[6] for p in underlying_patts)
            or self._basis is None
        ):
            yield TilingComplement()

    @staticmethod
    def _subpatterns(perm: Perm) -> Iterator[Perm]:
        for n in range(len(perm) + 1):
            for indices in combinations(range(len(perm)), n):
                yield Perm.to_standard([perm[i] for i in indices])

    def change_basis(
        self,
        basis: Iterable[Perm],
    ) -> "SymmetriesFactory":
        """
        Return the version of the strategy with the given basis instead
        of the current one.
        """
        return self.__class__(tuple(basis))

    @property
    def basis(self) -> Optional[Tuple[Perm, ...]]:
        return self._basis

    def to_jsonable(self) -> dict:
        d: dict = super().to_jsonable()
        d["basis"] = self._basis
        return d

    @classmethod
    def from_dict(cls, d: dict) -> "SymmetriesFactory":
        if "basis" in d and d["basis"] is not None:
            basis: Optional[List[Perm]] = [Perm(p) for p in d.pop("basis")]
        else:
            basis = d.pop("basis", None)
        return cls(basis=basis)

    def __str__(self) -> str:
        if self._basis is not None:
            basis = ", ".join(str(p) for p in self._basis)
            return f"symmetries in Av({basis})"
        return "all symmetries"

    def __repr__(self) -> str:
        return f"{self.__class__.__name__}(basis={self._basis})"<|MERGE_RESOLUTION|>--- conflicted
+++ resolved
@@ -29,15 +29,9 @@
 
     @staticmethod
     def assumption_type_transform(
-<<<<<<< HEAD
         assumption: Assumption,
     ) -> Type[Assumption]:
         pass
-=======
-        assumption: TrackingAssumption,
-    ) -> Type[TrackingAssumption]:
-        raise NotImplementedError
->>>>>>> 943263d3
 
     @staticmethod
     def _assumption_type_swap(
