--- conflicted
+++ resolved
@@ -26,15 +26,11 @@
                     tuple(map(partial(self.gp_transform, tiling), req))
                     for req in tiling.requirements
                 ),
-<<<<<<< HEAD
-                remove_empty_rows_and_cols=False,
-=======
                 tuple(
                     TrackingAssumption(map(partial(self.gp_transform, tiling), ass.gps))
                     for ass in tiling.assumptions
                 ),
-                remove_empty=False,
->>>>>>> fc3d8386
+                remove_empty_rows_and_cols=False,
                 derive_empty=False,
                 simplify=False,
             ),
