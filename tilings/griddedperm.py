import json
<<<<<<< HEAD
from itertools import chain, combinations, product
=======
from itertools import chain, combinations
from typing import Iterable
>>>>>>> 06bdab05

from permuta import Perm
from permuta.misc import DIR_EAST, DIR_NORTH, DIR_SOUTH, DIR_WEST, UnionFind


class GriddedPerm():
    # TODO: Intersection of griddedperms
    def __init__(self, pattern, positions):
        # TODO: Write check to verify gridded permutation makes sense, that is,
        #       pattern can be mapped on the positions given.

        if not isinstance(pattern, Perm):
            raise ValueError(
                "Variable 'pattern' should be an instance of permuta.Perm")
        if not pattern:
            self._patt = pattern
            self._pos = tuple(positions)
            self._cells = frozenset()
            self._rows = 1
            self._columns = 1
        else:
            # Pattern should be a Perm of course
            self._patt = pattern
            # Position is a tuple of (x, y) coordinates, where the ith (x, y)
            # corresponds to the i-th point in the pattern.
            self._pos = tuple(positions)

            if len(self._patt) != len(self._pos):
                raise ValueError(("Pattern and position list have unequal"
                                  "lengths."))

            # Immutable set of cells which the gridded permutation spans.
            self._cells = frozenset(self._pos)

    @classmethod
    def single_cell(cls, pattern, cell):
        """Construct a gridded permutation where the cells are all located in a
        single cell."""
        return cls(pattern, [cell for _ in range(len(pattern))])

    @classmethod
    def from_gridded_perm(cls, gp):
        """Contruct a gridded permutation from another gridded permutation."""
        return cls(gp.patt, gp.pos)

    @classmethod
    def empty_perm(cls):
        """Construct the empty gridded permutation."""
        return cls(Perm(tuple()), tuple())

    def contradictory(self):
        """Checks if the points of the griddedperm contradict the permutation.

        Checks if for every 0 <= i < j < n
            patt[i] <= patt[j]
            if patt[i] < patt[j] then pos[i] <= pos[j]
            if patt[i] > patt[j] then pos[i] >= pos[j]
        """
        for i in range(len(self)):
            for j in range(i + 1, len(self)):
                if self.pos[i][0] > self.pos[j][0]:
                    return True
                if (self.patt[i] < self.patt[j] and
                        self.pos[i][1] > self.pos[j][1]):
                    return True
                if (self.patt[i] > self.patt[j] and
                        self.pos[i][1] < self.pos[j][1]):
                    return True
        return False

    def occupies(self, cell):
        """Checks if the gridded permutation has a point in the given cell."""
        return cell in self._cells

    def occurrences_in(self, other):
        """Returns all occurrences of self in other."""
        yield from self._patt.occurrences_in(other.patt, self.pos, other.pos)

    def occurs_in(self, other):
        """Checks if self occurs in other."""
        return any(self.occurrences_in(other))

    def avoids(self, *patts: 'GriddedPerm') -> bool:
        """Return true if self avoids all of the patts."""
        return not self.contains(*patts)

    def contains(self, *patts: 'GriddedPerm') -> bool:
        """Return true if self contains an occurrence of any of patts."""
        return any(any(True for _ in patt.occurrences_in(self))
                   for patt in patts)

    def remove_cells(self, cells):
        """Remove any points in the cell given and return a new gridded
        permutation."""
        remaining = [i for i in range(len(self)) if self._pos[i] not in cells]
        return self.__class__(
            Perm.to_standard(self._patt[i] for i in remaining),
            (self._pos[i] for i in remaining))

    def points_in_cell(self, cell):
        """Yields the indices of the points in the cell given."""
        for i in range(len(self)):
            if self._pos[i] == cell:
                yield i

    def isolated_cells(self):
        """Yields the cells that contain only one point of the gridded
        permutation and are in their own row and column."""
        for i in range(len(self)):
            isolated = True
            for j in range(len(self)):
                if i == j:
                    continue
                if (self._pos[i][0] == self._pos[j][0] or
                        self._pos[i][1] == self._pos[j][1]):
                    isolated = False
                    break
            if isolated:
                yield self._pos[i]

    def is_isolated(self, indices):
        """Checks if the cells at the indices do not share a row or column with
        any other cell in the gridded permutation."""
        for i in range(len(self)):
            if i in indices:
                continue
            if any((self._pos[i][0] == self._pos[j][0] or
                    self._pos[i][1] == self._pos[j][1]) for j in indices):
                return False
        return True

    def forced_point_index(self, cell, direction):
        """Search in the cell given for the point with the strongest force with
        respect to the given force."""
        if self.occupies(cell):
            points = list(self.points_in_cell(cell))
            if direction == DIR_EAST:
                return max(points)
            if direction == DIR_NORTH:
                return max((self._patt[p], p) for p in points)[1]
            if direction == DIR_WEST:
                return min(points)
            if direction == DIR_SOUTH:
                return min((self._patt[p], p) for p in points)[1]
            raise ValueError("You're lost, no valid direction")

    def get_points_col(self, col):
        """Yields all points of the gridded permutation in the column col."""
        for i in range(len(self)):
            if self._pos[i][0] == col:
                yield (i, self._patt[i])

    def get_points_row(self, row):
        """Yields all points of the gridded permutation in the row."""
        for i in range(len(self)):
            if self._pos[i][1] == row:
                yield (i, self._patt[i])

    def get_points_below_row(self, row):
        """Yields all points of the gridded permutation below the row."""
        for i in range(len(self)):
            if self._pos[i][1] < row:
                yield (i, self._patt[i])

    def get_points_above_row(self, row):
        """Yields all points of the gridded permutation above the row."""
        for i in range(len(self)):
            if self._pos[i][1] > row:
                yield (i, self._patt[i])

    def get_points_left_col(self, col):
        """Yields all points of the gridded permutation left of column col."""
        for i in range(len(self)):
            if self._pos[i][0] < col:
                yield (i, self._patt[i])

    def get_subperm_left_col(self, col):
        """Returns the gridded subpermutation of points left of column col."""
        return self.__class__(
            Perm.to_standard(self.patt[i] for i in range(len(self))
                             if self.pos[i][0] < col),
            (self.pos[i] for i in range(len(self)) if self.pos[i][0] < col))

    def get_points_right_col(self, col):
        """Yields all points of the gridded permutation right of column col."""
        for i in range(len(self)):
            if self._pos[i][0] > col:
                yield (i, self._patt[i])

    def get_gridded_perm_at_indices(self,
                                    indices: Iterable[int]) -> 'GriddedPerm':
        """
        Returns the subgridded perm that contains only the point at the given
        indices.

        Indices must be sorted.
        """
        return self.__class__(
            Perm.to_standard(self.patt[i] for i in indices),
            (self.pos[i] for i in indices))

    def get_gridded_perm_in_cells(self, cells):
        """Returns the subgridded permutation of points in cells."""
        return self.__class__(
            Perm.to_standard(self.patt[i] for i in range(len(self))
                             if self.pos[i] in cells),
            (self.pos[i] for i in range(len(self)) if self.pos[i] in cells))

    def get_bounding_box(self, cell):
        """Determines the indices and values of the gridded permutation in
        which a point that is being inserted into the cell given."""
        row = list(self.get_points_row(cell[1]))
        col = list(self.get_points_col(cell[0]))
        if not row:
            above = list(self.get_points_above_row(cell[1]))
            if not above:
                maxval = len(self)
            else:
                maxval = min(p[1] for p in above)
            below = list(self.get_points_below_row(cell[1]))
            if not below:
                minval = 0
            else:
                minval = max(p[1] for p in below) + 1
        else:
            maxval = max(p[1] for p in row) + 1
            minval = min(p[1] for p in row)
        if not col:
            right = list(self.get_points_right_col(cell[0]))
            if not right:
                maxdex = len(self)
            else:
                maxdex = min(p[0] for p in right)
            left = list(self.get_points_left_col(cell[0]))
            if not left:
                mindex = 0
            else:
                mindex = max(p[0] for p in left) + 1
        else:
            maxdex = max(p[0] for p in col) + 1
            mindex = min(p[0] for p in col)
        return (mindex, maxdex, minval, maxval)

    def insert_point(self, cell):
        """Insert a new point into cell of the gridded perm, such that the
        point is added to the underlying pattern with the position at the cell.
        Yields all gridded perms where the point has been mixed into the points
        in the cell."""
        mindex, maxdex, minval, maxval = self.get_bounding_box(cell)
        for idx, val in product(range(mindex, maxdex + 1),
                                range(minval, maxval + 1)):
            yield self.insert_specific_point(cell, idx, val)

    def insert_specific_point(self, cell, idx, val):
        """Insert a point in the given cell with the given idx and val."""
        return self.__class__(self._patt.insert(idx, val),
                              self._pos[:idx] + (cell,) + self._pos[idx:])

    def remove_point(self, index):
        """Remove the point at index from the gridded permutation."""
        patt = Perm.to_standard(self.patt[:index] + self.patt[index + 1:])
        pos = self.pos[:index] + self.pos[index + 1:]
        return self.__class__(patt, pos)

    def all_subperms(self, proper=True):
        """Yields all gridded subpermutations."""
        for r in range(len(self) if proper else len(self) + 1):
            for subidx in combinations(range(len(self)), r):
                yield self.__class__(
                    Perm.to_standard(self._patt[i] for i in subidx),
                    (self._pos[i] for i in subidx))

    def minimize(self, cell_mapping):
        """Map the coordinates to a new list of coordinates according to the
        cell_mapping given."""
        return self.__class__(self._patt,
                              [cell_mapping(cell) for cell in self._pos])

    def is_point_perm(self):
        """Checks if the gridded permutation is of length 1."""
        if len(self) == 1:
            return self._pos[0]
        return None

    def is_localized(self):
        """Check if the gridded permutation occupies only a single cell."""
        return self.is_single_cell()

    def is_single_cell(self):
        """Check if the gridded permutation occupies only a single cell."""
        if len(set(self._pos)) == 1:
            return self._pos[0]
        return None

    def is_single_row(self):
        """Check if the gridded permutation occupies only a single row."""
        if len(set(y for (x, y) in self._pos)) == 1:
            return True
        return False

    def is_empty(self):
        """Check if the gridded permutation is the gridded permutation."""
        return not bool(self._patt)

    def is_interleaving(self):
        """Check if the gridded permutation occupies two cells that are in the
        same row or column."""
        seen = []
        for cell in self._pos:
            for seen_cell in seen:
                if cell[0] == seen_cell[0]:
                    if cell[1] != seen_cell[1]:
                        return True
                else:
                    if cell[1] == seen_cell[1]:
                        return True
            seen.append(cell)
        return False

    def factors(self):
        """Return a list containing the factors of a gridded permutation.
        A factor is a sub gridded permutation that is isolated on its own rows
        and columns."""
        uf = UnionFind(len(self.pos))
        for i in range(len(self.pos)):
            for j in range(i+1, len(self.pos)):
                c1, c2 = self.pos[i], self.pos[j]
                if c1[0] == c2[0] or c1[1] == c2[1]:
                    uf.unite(i, j)
        # Collect the connected factors of the cells
        all_factors = {}
        for i, cell in enumerate(self.pos):
            x = uf.find(i)
            if x in all_factors:
                all_factors[x].append(cell)
            else:
                all_factors[x] = [cell]
        factor_cells = list(set(cells) for cells in all_factors.values())
        return [self.get_gridded_perm_in_cells(comp)
                for comp in factor_cells]

    def compress(self):
        """Compresses the gridded permutation into a list of integers.
        It starts with a list of the values in the permutation. The rest is
        the list of positions flattened."""
        array = list(self._patt)
        array.extend(chain.from_iterable(self._pos))
        return array

    @classmethod
    def decompress(cls, array):
        """Decompresses a list of integers in the form outputted by the
        compress method and constructs an Obstruction."""
        n = len(array)
        patt = Perm(array[i] for i in range(n//3))
        pos = zip(array[n//3::2], array[n//3+1::2])
        return cls(patt, pos)

    # Symmetries
    def reverse(self, transf):
        """
        Reverses the tiling within its boundary. Every cell and obstruction
        gets flipped over the vertical middle axis."""
        return self.__class__(self._patt.reverse(),
                              reversed(list(map(transf, self._pos))))

    def complement(self, transf):
        """ -
        Flip over the horizontal axis.  """
        return self.__class__(self._patt.complement(),
                              map(transf, self._pos))

    def inverse(self, transf):
        """ /
        Flip over the diagonal"""
        flipped = self._patt.inverse()
        pos = self._patt.inverse().apply(self._pos)
        return self.__class__(flipped, map(transf, pos))

    def antidiagonal(self, transf):
        """ \\
        Flip over the diagonal"""
        flipped = self._patt.flip_antidiagonal()
        pos = self._patt._rotate_left().apply(self._pos)
        return self.__class__(flipped, map(transf, pos))

    def rotate270(self, transf):
        """Rotate 270 degrees"""
        rotated = self._patt.rotate_left()
        pos = rotated.apply(self._pos)
        return self.__class__(rotated, map(transf, pos))

    def rotate180(self, transf):
        """Rotate 180 degrees"""
        return self.__class__(self._patt.rotate(2),
                              reversed(list(map(transf, self._pos))))

    def rotate90(self, transf):
        """Rotate 90 degrees"""
        return self.__class__(
            self._patt.rotate_right(),
            map(transf, self._patt.inverse().apply(self._pos)))

    def to_jsonable(self):
        """Returns a dictionary object which is JSON serializable representing
        a GriddedPerm."""
        output = dict()
        output['patt'] = self._patt
        output['pos'] = self._pos
        return output

    @classmethod
    def from_json(cls, jsonstr):
        """Returns a GriddedPerm object from JSON string."""
        jsondict = json.loads(jsonstr)
        return cls.from_dict(jsondict)

    @classmethod
    def from_dict(cls, jsondict):
        """Returns a GriddedPerm object from a dictionary loaded from a JSON
        serialized GriddedPerm object."""
        return cls(Perm(jsondict['patt']), map(tuple, jsondict['pos']))

    @property
    def patt(self):
        return self._patt

    @property
    def pos(self):
        return self._pos

    def __len__(self):
        return len(self._patt)

    def __repr__(self):
        return "{}({}, {})".format(self.__class__.__name__,
                                   repr(self._patt), self._pos)

    def __str__(self):
        return "{}: {}".format(str(self._patt), ", ".join(str(c)
                                                          for c in self.pos))

    def __hash__(self):
        return hash(self._patt) ^ hash(self._pos)

    def __eq__(self, other):
        if not isinstance(other, self.__class__):
            return False
        return self._patt == other.patt and self._pos == other.pos

    def __lt__(self, other):
        return (self._patt, self._pos) < (other.patt, other.pos)

    def __contains__(self, other):
        try:
            next(other.occurrences_in(self))
            return True
        except StopIteration:
            return False<|MERGE_RESOLUTION|>--- conflicted
+++ resolved
@@ -1,10 +1,6 @@
 import json
-<<<<<<< HEAD
 from itertools import chain, combinations, product
-=======
-from itertools import chain, combinations
 from typing import Iterable
->>>>>>> 06bdab05
 
 from permuta import Perm
 from permuta.misc import DIR_EAST, DIR_NORTH, DIR_SOUTH, DIR_WEST, UnionFind
