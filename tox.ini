--- conflicted
+++ resolved
@@ -52,12 +52,8 @@
 basepython = {[default]basepython}
 deps =
     mypy==0.910
-<<<<<<< HEAD
     types-requests==2.26.0
-=======
-    types-requests==2.25.11
     types-tabulate==0.8.3
->>>>>>> 227d4d01
 commands = mypy
 
 [testenv:black]
