--- conflicted
+++ resolved
@@ -18,13 +18,9 @@
     py38: python3.8
     py39: python3.9
     py310: python3.10
-<<<<<<< HEAD
-    pypy38: pypy3.8
-=======
     py311: python3.11
     pypy38: pypy3.8
     pypy39: pypy3.9
->>>>>>> e002bec7
 deps =
     pytest==7.2.0
     pytest-timeout==2.1.0
