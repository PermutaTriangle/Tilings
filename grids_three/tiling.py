import json
from array import array
from collections import Counter, defaultdict
from functools import partial, reduce
from itertools import chain
from operator import add, mul

import sympy

from comb_spec_searcher import CombinatorialClass, ProofTree
from comb_spec_searcher.utils import check_equation, check_poly, get_solution
from permuta import Perm, PermSet
from permuta.misc import UnionFind

from .db_conf import check_database, update_database
from .griddedperm import GriddedPerm
from .misc import intersection_reduce, map_cell, union_reduce
from .obstruction import Obstruction
from .requirement import Requirement

__all__ = ("Tiling")


class Tiling(CombinatorialClass):
    # TODO:
    #   - Intersection of requirements
    """Tiling class.

    Zero-indexed coordinates/cells from bottom left corner where the (x, y)
    cell is the cell in the x-th column and y-th row.

    Tilings store the obstructions and requirements but also caches the empty
    cells and the active cells.
    """

    def __init__(self, obstructions=list(), requirements=list(),
                 remove_empty=True, derive_empty=True, minimize=True,
                 sorted_input=False):
        if sorted_input:
            # Set of obstructions
            self._obstructions = tuple(obstructions)
            # Set of requirement lists
            self._requirements = tuple(tuple(r) for r in requirements)
        else:
            # Set of obstructions
            self._obstructions = tuple(sorted(obstructions))
            # Set of requirement lists
            self._requirements = Tiling.sort_requirements(requirements)

        # Minimize the set of obstructions and the set of requirement lists
        if minimize:
            self._minimize_griddedperms()

        if not any(ob.is_empty() for ob in self.obstructions):
            # If assuming the non-active cells are empty, then add the
            # obstructions
            if derive_empty:
                self._fill_empty()

            # Remove empty rows and empty columns
            if remove_empty:
                self._minimize_tiling()

    def _fill_empty(self):
        add = []
        (i, j) = self.dimensions
        for x in range(i):
            for y in range(j):
                if ((x, y) not in self.active_cells and
                        (x, y) not in self.empty_cells):
                    add.append(Obstruction.single_cell(Perm((0,)), (x, y)))
        self._obstructions = tuple(sorted(tuple(add) + self._obstructions))

    def _minimize_griddedperms(self):
        """Minimizes the set of obstructions and the set of requirement lists.
        The set of obstructions are first reduced to a minimal set. The
        requirements that contain any obstructions are removed from their
        respective lists. If any requirement list is empty, then the tiling is
        empty.
        """
        while True:
            # Minimize the set of obstructions
            minimized_obs = self._minimal_obs()
            # Minimize the set of requiriments
            minimized_obs, minimized_reqs = self._minimal_reqs(minimized_obs)
            if (self._obstructions == minimized_obs and
                    self._requirements == minimized_reqs):
                break
            else:
                self._obstructions = minimized_obs
                self._requirements = minimized_reqs

    def _minimize_tiling(self):
        # Produce the mapping between the two tilings
        if not self.active_cells:
            self.forward_map = {}
            self._obstructions = (Obstruction.single_cell(Perm((0,)), (0, 0)),)
            self._requirements = tuple()
            self._dimensions = (1, 1)
            return
        col_mapping, row_mapping = self._minimize_mapping()
        cell_map = partial(map_cell, col_mapping, row_mapping)

        # For tracking regions.
        self.forward_map = {(k_x, k_y): (v_x, v_y)
                            for k_x, v_x in col_mapping.items()
                            for k_y, v_y in row_mapping.items()}
        new_obs = []
        for ob in self._obstructions:
            cell = ob.is_point_obstr()
            if cell is None or (cell[0] in col_mapping and
                                cell[1] in row_mapping):
                new_obs.append(ob.minimize(cell_map))
        self._obstructions = tuple(new_obs)
        self._requirements = tuple(tuple(req.minimize(cell_map)
                                         for req in reqlist)
                                   for reqlist in self._requirements)
        self._dimensions = (max(col_mapping.values()) + 1,
                            max(row_mapping.values()) + 1)

    def _minimize_mapping(self):
        """Returns a pair of dictionaries, that map rows/columns to an
        equivalent set of rows/columns where empty ones have been removed. """
        active_cells = self.active_cells
        assert active_cells

        col_set, row_set = map(set, zip(*active_cells))

        col_list, row_list = sorted(col_set), sorted(row_set)
        col_mapping = {x: actual for actual, x in enumerate(col_list)}
        row_mapping = {y: actual for actual, y in enumerate(row_list)}
        return (col_mapping, row_mapping)

    def _clean_isolated(self, obstruction):
        """Remove the isolated factors that are implied by requirements
        from all obstructions."""
        for req_list in self._requirements:
            for factor in obstruction.factors():
                if all(factor in req for req in req_list):
                    obstruction = obstruction.remove_cells(factor.pos)
        return obstruction

    def _minimal_obs(self):
        """Returns a new list of minimal obstructions from the obstruction set
        of self. Every obstruction in the new list will have any isolated
        points in positive cells removed."""
        clean_ones = sorted(self._clean_isolated(co)
                            for co in self._obstructions)
        cleanobs = list()
        for cleanob in clean_ones:
            add = True
            for co in cleanobs:
                if co in cleanob:
                    add = False
                    break
            if add:
                cleanobs.append(cleanob)
        return tuple(cleanobs)

    def _minimal_reqs(self, obstructions):
        """Returns a new set of minimal lists of requirements from the
        requirement set of self, and a list of further reduced obstructions."""
        # TODO:
        #   - Factor requirements
        #   - Remove intersections of requirements from obstructions
        cleanreqs = list()
        for reqs in self._requirements:
            # If any gridded permutation in list is empty then you vacuously
            # contain this requirement
            if not all(reqs):
                continue
            redundant = set()
            for i in range(len(reqs)):
                for j in range(i+1, len(reqs)):
                    if j not in redundant:
                        if reqs[i] in reqs[j]:
                            redundant.add(j)
                if i not in redundant:
                    if any(ob in reqs[i] for ob in obstructions):
                        redundant.add(i)
            cleanreq = [req for i, req in enumerate(reqs)
                        if i not in redundant]
            # If cleanreq is empty, then can not contain this requirement so
            # the tiling is empty.
            if not cleanreq:
                return (Obstruction.empty_perm(),), tuple()
            cleanreqs.append(cleanreq)

        ind_to_remove = set()
        for i, reqs in enumerate(cleanreqs):
            if i not in ind_to_remove:
                for j, reqs2 in enumerate(cleanreqs):
                    if i != j and j not in ind_to_remove:
                        if all(any(r2 in r1 for r2 in reqs2) for r1 in reqs):
                            ind_to_remove.add(j)

        return (obstructions,
                Tiling.sort_requirements(reqs
                                         for i, reqs in enumerate(cleanreqs)
                                         if i not in ind_to_remove))

    # Compression

    def compress(self):
        """Compresses the tiling by flattening the sets of cells into lists of
        integers which are concatenated together, every list preceeded by its
        size. The obstructions are compressed and concatenated to the list, as
        are the requirement lists."""
        def split_16bit(n):
            """Takes a 16 bit integer and splits it into
               (lower 8bits, upper 8bits)"""
            return (n & 0xFF, (n >> 8) & 0xFF)
        result = []
        result.extend(split_16bit(len(self.obstructions)))
        result.extend(chain.from_iterable([len(ob)]+ob.compress()
                                          for ob in self.obstructions))
        result.extend(split_16bit(len(self.requirements)))
        for reqlist in self.requirements:
            result.extend(split_16bit(len(reqlist)))
            result.extend(chain.from_iterable([len(req)]+req.compress()
                                              for req in reqlist))
        res = array('B', result)
        return res.tobytes()

    @classmethod
    def decompress(cls, arrbytes, remove_empty=False, derive_empty=False,
                   minimize=False, sorted_input=True):
        """Given a compressed tiling in the form of an 1-byte array, decompress
        it and return a tiling."""
        def merge_8bit(lh, uh):
            """Takes two 16 bit integers and merges them into
               one 16 bit integer assuming lh is lower half and
               uh is the upper half."""
            return lh | (uh << 8)
        arr = array('B', arrbytes)
        offset = 2
        nobs = merge_8bit(arr[offset - 2], arr[offset-1])
        obstructions = []
        for _ in range(nobs):
            pattlen = arr[offset]
            offset += 1
            obstructions.append(Obstruction.decompress(
                arr[offset:offset+3*pattlen]))
            offset += 3*pattlen

        nreqs = merge_8bit(arr[offset], arr[offset + 1])
        offset += 2
        requirements = []
        for _ in range(nreqs):
            reqlistlen = merge_8bit(arr[offset], arr[offset + 1])
            offset += 2
            reqlist = []
            for _ in range(reqlistlen):
                pattlen = arr[offset]
                offset += 1
                reqlist.append(Requirement.decompress(
                    arr[offset:offset+3*pattlen]))
                offset += 3*pattlen
            requirements.append(reqlist)

        return cls(obstructions=obstructions, requirements=requirements,
                   remove_empty=remove_empty, derive_empty=derive_empty,
                   minimize=minimize, sorted_input=sorted_input)

    @classmethod
    def from_string(cls, string):
        """Return a 1x1 tiling from string of form 'p1_p2'"""
        basis = [Obstruction.single_cell(Perm.to_standard(p), (0, 0))
                 for p in string.split('_')]
        return cls(obstructions=basis)

    # JSON methods
    def to_jsonable(self):
        """Returns a dictionary object which is JSON serializable which
        represents a Tiling."""
        output = dict()
        output['obstructions'] = list(map(lambda x: x.to_jsonable(),
                                      self.obstructions))
        output['requirements'] = list(map(lambda x:
                                          list(map(lambda y: y.to_jsonable(),
                                                   x)),
                                      self.requirements))
        return output

    @classmethod
    def from_json(cls, jsonstr):
        """Returns a Tiling object from JSON string."""
        jsondict = json.loads(jsonstr)
        return cls.from_dict(jsondict)

    @classmethod
    def from_dict(cls, jsondict):
        """Returns a Tiling object from a dictionary loaded from a JSON
        serialized Tiling object."""
        obstructions = map(lambda x: Obstruction.from_dict(x),
                           jsondict['obstructions'])
        requirements = map(lambda x:
                           map(lambda y: Requirement.from_dict(y), x),
                           jsondict['requirements'])
        return cls(obstructions=obstructions,
                   requirements=requirements)

    # Cell methods

    def cell_within_bounds(self, cell):
        """Checks if a cell is within the bounds of the tiling."""
        (i, j) = self.dimensions
        return cell[0] >= 0 and cell[0] < i and cell[1] >= 0 and cell[1] < j

    def empty_cell(self, cell):
        """Empties a cell in the tiling by adding a point obstruction into the
        cell.
        """
        if not self.cell_within_bounds(cell):
            raise ValueError(
                "Cell {} is not within the bounds of the tiling.".format(cell))
        return self.add_single_cell_obstruction(Perm((0,)), cell)

    def insert_cell(self, cell):
        """Performs 'cell insertion', adds a point requirement into the given
        cell. Cell should be active.

        TODO: Given a requirement list that contains the requirement
            Requirement(Perm((0, 1)), [(x_0, y_0), (x_1, y_1))
        and a requirement that does not occupy (x_0, y_0), consider what
        happens to this requirement when cell insertion is performed on (x_0,
        y_0). This is a case of a subrequirement contained in every requirement
        of some list, which then another requirement in another list contains.
        Since the first requirement list guarantees that the subrequirement is
        placed, the second requirement could remove the subrequirement from
        itself.
        """
        if not self.cell_within_bounds(cell):
            raise ValueError(
                "Cell {} is not within the bounds of the tiling.".format(cell))
        return self.add_single_cell_requirement(Perm((0,)), cell)

    def add_obstruction(self, patt, pos):
        """Returns a new tiling with the obstruction of the pattern
        patt with positionp pos."""
        return Tiling(
            self._obstructions + (Obstruction(patt, pos),),
            self._requirements)

    def add_requirement(self, patt, pos):
        """Returns a new tiling with the requirement of the pattern
        patt with position pos."""
        return Tiling(
            self._obstructions,
            self._requirements + ((Requirement(patt, pos),),))

    def add_single_cell_obstruction(self, patt, cell):
        """Returns a new tiling with the single cell obstruction of the pattern
        patt in the given cell."""
        return Tiling(
            self._obstructions + (Obstruction.single_cell(patt, cell),),
            self._requirements)

    def add_single_cell_requirement(self, patt, cell):
        """Returns a new tiling with the single cell requirement of the pattern
        patt in the given cell."""
        return Tiling(
            self._obstructions,
            self._requirements + ([Requirement.single_cell(patt, cell)],))

    def fully_isolated(self):
        """Check if all cells are isolated on their rows and columns."""
        seen_row = []
        seen_col = []
        for i, j in self.active_cells:
            if i in seen_col or j in seen_row:
                return False
            seen_col.append(i)
            seen_row.append(j)
        return True

    def only_positive_in_row_and_col(self, cell):
        """Check if the cell is the only positive cell in row and column."""
        return (self.only_positive_in_row(cell) and
                self.only_positive_in_col(cell))

    def only_positive_in_row(self, cell):
        """Check if the cell is the only positive cell in row."""
        if cell not in self.positive_cells:
            return False
        inrow = sum(1 for (x, y) in self.positive_cells
                    if y == cell[1])
        return inrow == 1

    def only_positive_in_col(self, cell):
        """Check if the cell is the only positive cell in column."""
        if cell not in self.positive_cells:
            return False
        incol = sum(1 for (x, y) in self.positive_cells
                    if x == cell[0])
        return incol == 1

    def only_cell_in_col(self, cell):
        """Checks if the cell is the only active cell in the column."""
        return sum(1 for (x, y) in self.active_cells if x == cell[0]) == 1

    def only_cell_in_row(self, cell):
        """Checks if the cell is the only active cell in the row."""
        return sum(1 for (x, y) in self.active_cells if y == cell[1]) == 1

    def cells_in_row(self, row):
        """Return all active cells in row."""
        return frozenset((x, y) for (x, y) in self.active_cells if y == row)

    def cells_in_col(self, col):
        """Return all active cells in column."""
        return frozenset((x, y) for (x, y) in self.active_cells if x == col)

    def cell_basis(self):
        """Returns a dictionary from cells to basis.

        The basis for each cell is a tuple of two lists of permutations.  The
        first list contains the patterns of the obstructions localized in the
        cell and the second contains the intersections of requirement lists
        that are localized in the cell.
        """
        obdict = defaultdict(list)
        reqdict = defaultdict(list)
        for ob in self.obstructions:
            if ob.is_localized():
                obdict[ob.is_localized()].append(ob.patt)
        for req_list in self.requirements:
            if len(req_list) == 1:
                req = req_list[0]
                if req.is_localized():
                    reqdict[req.is_localized()].append(req.patt)
        # TODO: Implement this for the intersection of requirements
        resdict = defaultdict(lambda: ([], []))
        for cell in chain(obdict.keys(), reqdict.keys()):
            resdict[cell] = (obdict[cell], reqdict[cell])
        return resdict

    def cell_graph(self):
        """
        Return the set of edges in the cell graph of the tiling.
        """
        edges = list()
        cells = sorted(self.active_cells)
        for c1, c2 in zip(cells[:-1], cells[1:]):
            if c1[0] == c2[0]:
                edges.append((c1, c2))
        cells = sorted(self.active_cells, key=lambda x: (x[1], x[0]))
        for c1, c2 in zip(cells[:-1], cells[1:]):
            if c1[1] == c2[1]:
                edges.append((c1, c2))
        return edges

    @staticmethod
    def sort_requirements(requirements):
        return tuple(sorted(tuple(sorted(set(reqlist)))
                            for reqlist in requirements))

    # Symmetries
    def _transform(self, transf, gptransf):
        """ Transforms the tiling according to the two transformation functions
        given. The first transf is mapping of cells while gptransf is a
        transformation of GriddedPerm that calls some internal method.
        """
        return Tiling(obstructions=(gptransf(ob) for ob in self.obstructions),
                      requirements=([gptransf(req) for req in reqlist]
                                    for reqlist in self.requirements))

    def reverse(self, regions=False):
        """ |
        Reverses the tiling within its boundary. Every cell and obstruction
        gets flipped over the vertical middle axis."""
        def reverse_cell(cell):
            return (self.dimensions[0] - cell[0] - 1, cell[1])
        reversed_tiling = self._transform(reverse_cell,
                                          lambda gp: gp.reverse(reverse_cell))
        if not regions:
            return reversed_tiling
        else:
            return ([reversed_tiling],
                    [{c: frozenset([reverse_cell(c)])
                      for c in self.active_cells}])

    def complement(self):
        """ -
        Flip over the horizontal axis.  """
        def complement_cell(cell):
            return (cell[0], self.dimensions[1] - cell[1] - 1)
        return self._transform(
            complement_cell,
            lambda gp: gp.complement(complement_cell))

    def inverse(self):
        """ /
        Flip over the diagonal"""
        def inverse_cell(cell):
            return (cell[1], cell[0])
        return self._transform(
            inverse_cell,
            lambda gp: gp.inverse(inverse_cell))

    def antidiagonal(self):
        """ \\
        Flip over the anti-diagonal"""
        def antidiagonal_cell(cell):
            return (self.dimensions[1] - cell[1] - 1,
                    self.dimensions[0] - cell[0] - 1)
        return self._transform(
            antidiagonal_cell,
            lambda gp: gp.antidiagonal(antidiagonal_cell))

    def rotate270(self):
        """Rotate 270 degrees"""
        def rotate270_cell(cell):
            return (self.dimensions[1] - cell[1] - 1,
                    cell[0])
        return self._transform(
            rotate270_cell,
            lambda gp: gp.rotate270(rotate270_cell))

    def rotate180(self):
        """Rotate 180 degrees"""
        def rotate180_cell(cell):
            return (self.dimensions[0] - cell[0] - 1,
                    self.dimensions[1] - cell[1] - 1)
        return self._transform(
            rotate180_cell,
            lambda gp: gp.rotate180(rotate180_cell))

    def rotate90(self):
        """Rotate 90 degrees"""
        def rotate90_cell(cell):
            return (cell[1],
                    self.dimensions[0] - cell[0] - 1)
        return self._transform(
            rotate90_cell,
            lambda gp: gp.rotate90(rotate90_cell))

    #
    # Properties and getters
    #

    def maximum_length_of_minimum_gridded_perm(self):
        """Returns the maximum length of the minimum gridded permutation that
        can be gridded on the tiling.
        """
        return sum(max(map(len, reqs)) for reqs in self.requirements)

    def is_empty(self):
        """Checks if the tiling is empty.

        Tiling is empty if it has been inferred to be contradictory due to
        contradicting requirements and obstructions or no gridded permutation
        can be gridded on the tiling.
        """
        if any(ob.is_empty() for ob in self.obstructions):
            return True
        if len(self.requirements) <= 1:
            return False
        try:
            next(self.gridded_perms())
            return False
        except StopIteration:
            return True

    def is_finite(self):
        """Returns True if all active cells have finite basis."""
        increasing = set()
        decreasing = set()
        for ob in self.obstructions:
            if ob.is_single_cell():
                if ob.patt.is_increasing():
                    increasing.add(ob.pos[0])
                if ob.patt.is_decreasing():
                    decreasing.add(ob.pos[0])
        return all(cell in increasing and cell in decreasing
                   for cell in self.active_cells)

    def objects_of_length(self, length):
        yield from self.gridded_perms_of_length(length)

    def gridded_perms_of_length(self, length):
        for gp in self.gridded_perms(maxlen=length):
            if len(gp) == length:
                yield gp

    def gridded_perms(self, maxlen=None):
        """Returns all gridded permutations griddable on the tiling.

        The gridded permutations are up to length of the longest minimum
        gridded permutations that is griddable on the tiling.
        """
        if Obstruction(Perm(tuple()), tuple()) in self.obstructions:
            return

        if maxlen is None:
            maxlen = max(self.maximum_length_of_minimum_gridded_perm(), 1)

        def insert_next_point(gp, col):
            for cell in self.active_cells:
                if cell[0] != col:
                    continue
                _, _, minval, maxval = gp.get_bounding_box(cell)
                for val in range(minval, maxval + 1):
                    yield gp.__class__(
                        gp._patt.insert(new_element=val), gp._pos + (cell,))

        def can_satisfy(gp, col, req):
            return req.get_subperm_left_col(col) in gp

        def can_satisfy_all(gp, col, reqs):
            return all(any(can_satisfy(gp, col, req) for req in reqlist)
                       for reqlist in reqs)

        def satisfies(gp, reqlist):
            return any(req in gp for req in reqlist)
        forbidden = satisfies

        def bt(curgp, curcol, reqs, yielded=False):
            # If all requirements have been satisfied, then yield
            if len(reqs) == 0 and not yielded:
                yield curgp
                yielded = True
            # If maximum length reached, then bail
            if len(curgp) >= maxlen or curcol >= self.dimensions[0]:
                return
            # Prune away unsatisfiable requirements and remove lists that have
            # already been satisfied
            satisfiable = [
                [req for req in reqlist if can_satisfy(curgp, curcol, req)]
                for reqlist in reqs]
            if any(len(reqlist) == 0 for reqlist in satisfiable):
                return

            if can_satisfy_all(curgp, curcol + 1, satisfiable):
                yield from bt(curgp, curcol + 1, satisfiable, yielded)

            for nextgp in insert_next_point(curgp, curcol):
                if not forbidden(nextgp, self.obstructions):
                    yield from bt(nextgp, curcol,
                                  [reqlist for reqlist in reqs
                                   if not satisfies(nextgp, reqlist)])

        yield from bt(GriddedPerm.empty_perm(), 0, self.requirements)

    def merge(self, remove_empty=True):
        """Return an equivalent tiling with a single requirement list."""
        if len(self.requirements) <= 1:
            return self
        reqs = sorted(self.requirements, key=len)
        req1 = reqs[0]
        req2 = reqs[1]
        reqs = reqs[2:]
        new_req = []
        for gp1 in req1:
            for gp2 in req2:
                # TODO: Do this step independent of tilings.
                temp_tiling = Tiling(self.obstructions, [[gp1], [gp2]],
                                     remove_empty=False)
                new_req.extend(Requirement(gp.patt, gp.pos)
                               for gp in temp_tiling.gridded_perms(
                                                  maxlen=len(gp1) + len(gp2)))
        merged_tiling = Tiling(self.obstructions, reqs + [new_req],
                               remove_empty=remove_empty)
        return merged_tiling

    def is_point_tiling(self):
        return self.dimensions == (1, 1) and (0, 0) in self.point_cells

    @property
    def point_cells(self):
        if not hasattr(self, "_point_cells"):
            local_length2_obcells = Counter(
                ob.pos[0] for ob in self._obstructions
                if ob.is_localized() and len(ob) == 2)
            self._point_cells = frozenset(
                cell for cell in self.positive_cells
                if local_length2_obcells[cell] == 2)
        return self._point_cells

    @property
    def total_points(self):
        return len(self.point_cells)

    @property
    def positive_cells(self):
        if not hasattr(self, "_positive_cells"):
            self._positive_cells = frozenset(union_reduce(
                intersection_reduce(req.pos for req in reqs)
                for reqs in self._requirements))
        return self._positive_cells

    def total_positive(self):
        return len(self.positive_cells)

    @property
    def possibly_empty(self):
        """Computes the set of possibly empty cells on the tiling."""
        return self.active_cells - self.positive_cells

    @property
    def obstructions(self):
        return self._obstructions

    def total_obstructions(self):
        return len(self._obstructions)

    @property
    def requirements(self):
        return self._requirements

    def total_requirements(self):
        return len(self._requirements)

    @property
    def empty_cells(self):
        """Returns a set of all cells that contain a point obstruction, i.e.,
        are empty.
        """
        return frozenset(filter(None, map(lambda x: x.is_point_obstr(),
                                          self._obstructions)))

    @property
    def active_cells(self):
        """Returns a set of all cells that do not contain a point obstruction,
        i.e., not empty.
        """
        return (union_reduce(ob.pos for ob in self._obstructions
                             if not ob.is_point_obstr()) |
                union_reduce(union_reduce(req.pos for req in reqs)
                             for reqs in self._requirements))

    @property
    def dimensions(self):
        if not hasattr(self, "_dimensions"):
            obcells = union_reduce(ob.pos for ob in self._obstructions)
            reqcells = union_reduce(union_reduce(req.pos for req in reqlist)
                                    for reqlist in self._requirements)
            all_cells = obcells | reqcells
            rows = set(x for (x, y) in all_cells)
            cols = set(y for (x, y) in all_cells)
            if not rows and not cols:
                self._dimensions = (1, 1)
            else:
                self._dimensions = (max(rows) + 1,
                                    max(cols) + 1)
        return self._dimensions

    def find_factors(self, **kwargs):
        """
        Return list with the factors of the tiling.

        Two non-empty cells are in the same factor if they are in the same row
        or colum, or they share an obstruction or requirement.
        """
        n, m = self.dimensions
        cells = list(self.active_cells)
        uf = UnionFind(n * m)

        def cell_to_int(cell):
            return cell[0] * m + cell[1]

        def unite_list(iterable, same_row_or_col=False):
            for i in range(len(iterable)):
                for j in range(i+1, len(iterable)):
                    c1 = iterable[i]
                    c2 = iterable[j]
                    if not same_row_or_col or c1[0] == c2[0] or c1[1] == c2[1]:
                        uf.unite(cell_to_int(c1),
                                 cell_to_int(c2))

        # Unite if share an obstruction or requirement
        for ob in self.obstructions:
            unite_list(ob.pos)
        for req_list in self.requirements:
            unite_list(list(union_reduce(req.pos for req in req_list)))
        # Unite if same row or column
        unite_list(cells, same_row_or_col=True)

        # Collect the connected components of the cells
        all_components = {}
        for cell in cells:
            i = uf.find(cell_to_int(cell))
            if i in all_components:
                all_components[i].append(cell)
            else:
                all_components[i] = [cell]
        component_cells = list(set(cells) for cells in all_components.values())

        # Collect the factors of the tiling
        factors = []
        for cell_component in component_cells:
            obstructions = [ob for ob in self.obstructions
                            if ob.pos[0] in cell_component]
            requirements = [req for req in self.requirements
                            if req[0].pos[0] in cell_component]

            if obstructions or requirements:
                factors.append(Tiling(obstructions=obstructions,
                                      requirements=requirements))

        if kwargs.get('regions', False):
            def cell_map(cell_component, factor):
                map = factor.forward_map
                return {c: set([map[c]]) for c in cell_component
                        if (c in map and
                            map[c] in factor.active_cells)}
            return (factors,
                    [cell_map(cell_component, factor)
                     for cell_component, factor in zip(component_cells,
                                                       factors)])
        return factors

<<<<<<< HEAD
    def get_min_poly(self, root_func=None, root_class=None, verbose=False):
        """Return the minimum polynomial of the generating function implied by
        the tiling."""
        F = sympy.Symbol("F")
        if self == Tiling(obstructions=(Obstruction(Perm((0,)), ((0, 0),)),)):
            return sympy.sympify("{} - 1".format(F))
        elif self == Tiling(obstructions=(
                                Obstruction(Perm((0, 1)), ((0, 0), (0, 0))),
                                Obstruction(Perm((1, 0)), ((0, 0), (0, 0))))):
            return sympy.sympify("{} - x - 1".format(F))
        elif self.requirements:
            req = self.requirements[0]
            newreqs = self.requirements[1:]
            newobs = (self.obstructions +
                      tuple(Obstruction(r.patt, r.pos) for r in req))
            avoids = Tiling(newobs, newreqs)
            without = Tiling(self.obstructions, newreqs)
            A, B = sympy.Symbol("A"), sympy.Symbol("B")
            avoids_min_poly = avoids.get_min_poly(verbose=verbose)
            avoids_min_poly = avoids_min_poly.subs({F: A})
            without_min_poly = without.get_min_poly(verbose=verbose)
            without_min_poly = without_min_poly.subs({F: B})
            eq = F - B + A
            basis = sympy.groebner([avoids_min_poly, without_min_poly, eq],
                                   A, B, F, wrt=[sympy.abc.x, F],
                                   order='lex')
            # Compute some initial conditions to length verify.
            verify = 5
            if basis.polys:
                initial = [len(list(self.objects_of_length(i)))
                           for i in range(verify + 1)]

            # # Check that a polynomial is actually a min poly for the class by
            # # plugging in initial conditions.
            for poly in basis.polys:
                if (poly.atoms(sympy.Symbol) == {F, sympy.abc.x}):
                    eq = poly.as_expr()
                    if check_poly(eq, initial):
                        return eq
                    elif check_equation(eq, initial):
                        return eq
            raise ValueError("Something went wrong.")
        elif (self.dimensions == (1, 1) or
              any(ob.is_interleaving() for ob in self.obstructions) or
              any(r.is_interleaving() for req in self.requirements
                  for r in req) or
              (len(self.find_factors()) == 1 and
               all(ob.is_single_cell() for ob in self.obstructions))):
            try:
                info = check_database(self, verbose=verbose)
                min_poly = info.get('min_poly')
                if min_poly is None:
                    min_poly = F - sympy.sympify(info['genf'])
                else:
                    min_poly = sympy.sympify(min_poly)
                return min_poly
            except Exception as e:
                raise NotImplementedError(("Can't find the min poly for:\n" +
                                           str(self)))
        else:
            import tilescopethree as t
            from tilescopethree.strategies import (all_cell_insertions,
                                                   factor,
                                                   requirement_corroboration,
                                                   subset_verified)
            from comb_spec_searcher import StrategyPack
            max_length = max(len(p) for p in self.obstructions)
            pack = StrategyPack(initial_strats=[factor,
                                                requirement_corroboration],
                                inferral_strats=[],
                                expansion_strats=[[partial(
                                                    all_cell_insertions,
                                                    maxreqlen=max_length)]],
                                ver_strats=[partial(subset_verified,
                                                    no_factors=True)],
                                name="globally_verified")
            searcher = t.TileScopeTHREE(self, pack)
            tree = searcher.auto_search(verbose=verbose)
            min_poly = tree.get_min_poly(verbose=verbose)
            return min_poly
=======

    def add_obstruction_in_all_ways(self, patt):
        '''
        Adds an obstruction of the pattern patt in all possible ways to
        a fully separated (no interleaving rows or columns) tiling t.
        '''
        def rec(cols, p, pos, used, i, j, res):
            '''
            Recursive helper function
            cols: List of columns in increasing order, each column is a list of cells
            p: The pattern
            pos: List of the pattern's positions
            used: Dictionary mapping permutation values to cells for pruning
            i: Index in cells
            j: Index in p
            res: Resulting list of obstructions
            '''
            if j == len(p):
                res.append(Obstruction(p, tuple(x for x in pos)))
            elif i == len(cols):
                return
            else:
                upper = min(v[1] for k,v in used.items() if k > p[j])
                lower = max(v[1] for k,v in used.items() if k < p[j])
                for cell in cols[i]:
                    if lower <= cell[1] <= upper:
                        used[p[j]] = cell
                        pos.append(cell)
                        rec(cols, p, pos, used, i, j+1, res)
                        pos.pop()
                        del used[p[j]]
                rec(cols, p, pos, used, i+1, j, res)
        
        cols = [[] for i in range(self.dimensions[0])]
        for x in self.active_cells:
            cols[x[0]].append(x)
        used = {-1:(-1,-1), len(patt):self.dimensions}
        pos = []
        res = []
        rec(cols, patt, pos, used, 0, 0, res)
        return Tiling(obstructions=list(self.obstructions)+res, requirements=self.requirements)

    @classmethod
    def tiling_from_perm(cls, p):
        '''
        Returns a tiling with point requirements corresponding to the permutation 'p'
        '''
        return cls(requirements=[[Requirement(Perm((0,)), ((i,p[i]),))] for i in range(len(p))])
>>>>>>> ae208251

    def get_genf(self, *args, **kwargs):
        """
        Return generating function of a tiling.

        Currently works only for the point tiling and the empty tiling.
        """
        # If root has been given a function, return it if you see the root
        if (kwargs.get('root_func') is not None and
                self == kwargs.get('root_class')):
            return kwargs['root_func']

        if (kwargs.get('root_func') is not None and
            kwargs.get('root_class') is not None and
                (self == kwargs.get('root_class') or
                 self == kwargs.get('root_class').reverse() or
                 self == kwargs.get('root_class').inverse() or
                 self == kwargs.get('root_class').rotate90() or
                 self == kwargs.get('root_class').rotate180() or
                 self == kwargs.get('root_class').rotate270() or
                 self == kwargs.get('root_class').antidiagonal() or
                 self == kwargs.get('root_class').complement())):
            return kwargs['root_func']

        # Remove once fusion specifications are added to the database.
        if self == Tiling([Obstruction.single_cell(Perm((0, 1, 2)), (0, 0))]):
            return sympy.sympify('-1/2*(sqrt(-4*x + 1) - 1)/x')
        if self == Tiling([Obstruction.single_cell(Perm((2, 1, 0)), (0, 0))]):
            return sympy.sympify('-1/2*(sqrt(-4*x + 1) - 1)/x')
        if self == Tiling(obstructions=(Obstruction(Perm((0,)), ((0, 0),)),)):
                return sympy.sympify("1")
        if self == Tiling(obstructions=(Obstruction(Perm((0, 1)),
                                                    ((0, 0), (0, 0))),
                                        Obstruction(Perm((1, 0)),
                                                    ((0, 0), (0, 0))))):
                return sympy.sympify("x + 1")

        if kwargs.get('substitutions'):
            if kwargs.get('subs') is None:
                kwargs['subs'] = {}
            if kwargs.get('symbols') is None:
                kwargs['symbols'] = {}
        if self.is_empty():
            return sympy.sympify(0)
        # Reduce tiling by multiplying together the factors.
        if kwargs.get('factored') is None:
            return reduce(mul, [factor.get_genf(factored=True, *args, **kwargs)
                                for factor in self.find_factors()], 1)
        del kwargs['factored']
        # Reduce requirements list by either containing or avoiding the first
        # requirement in the list
        for req_list in self.requirements:
            if len(req_list) > 1:
                req = req_list[0]
                return (self.add_obstruction(
                                req.patt, req.pos).get_genf(*args, **kwargs) +
                        self.add_requirement(
                                req.patt, req.pos).get_genf(*args, **kwargs))

        # At this stage, all requirement lists are length 1. Can count by
        # counting the tiling with the requirement removed and subtracting the
        # tiling with it added as an obstruction.
        if len(self.requirements) > 0:
            ignore = Tiling(obstructions=self.obstructions,
                            requirements=self.requirements[1:])
            req = self.requirements[0][0]
            return (ignore.get_genf(*args, **kwargs) -
                    ignore.add_obstruction(req.patt,
                                           req.pos).get_genf(*args, **kwargs))

        # Reduce factorable obstruction by either containing or avoiding
        # localized subobstruction
        for ob in self.obstructions:
            if not ob.is_single_cell() and not ob.is_interleaving():
                patt = Perm.to_standard([v for i, v in enumerate(ob.patt)
                                         if ob.pos[i] == ob.pos[0]])
                return (self.add_single_cell_obstruction(
                                patt, ob.pos[0]).get_genf(*args, **kwargs) +
                        self.add_single_cell_requirement(
                                patt, ob.pos[0]).get_genf(*args, **kwargs))

        # some special cases with one by one tilings
        if self.dimensions == (1, 1):
            # The empty tiling has exactly one gridded permutation of length 0
            if (not self.requirements and len(self.obstructions) == 1 and
                    len(self.obstructions[0]) == 1):
                return sympy.sympify(1)
            # The point tiling has exactly one gridded permutation of length 1
            if (len(self.obstructions) == 2 and
                    all(len(ob) == 2 for ob in self.obstructions) and
                    len(self.requirements) == 1 and
                    len(self.requirements[0]) == 1 and
                    len(self.requirements[0][0]) == 1):
                return sympy.abc.x

        if kwargs.get('substitutions'):
            symbols = kwargs.get('symbols')
            symbol = symbols.get(self)
            if symbol is None:
                symbol = sympy.Function('C_' + str(len(symbols)))(sympy.abc.x)
                symbols[self] = symbol
            subs = kwargs.get('subs')
            if symbol not in subs:
                subs[symbol] = sympy.sympify(check_database(self)[genf])
            return symbol
        # Check the database
        try:
            info = check_database(self)
        except Exception:
            raise ValueError("Tiling not in database:\n" + repr(self))
        if 'genf' in info:
            genf = sympy.sympify(info['genf'])
        elif 'min_poly' in info:
            eq = sympy.Eq(sympy.sympify(info['min_poly']), 0)
            initial = [len(list(self.objects_of_length(i))) for i in range(6)]
            genf = get_solution(eq, initial)
            tree = info.get('tree')
            if tree is not None:
                tree = ProofTree.from_json(Tiling, tree)
            update_database(self, info['min_poly'], genf, tree,
                            force=True, equations=info.get('eqs'))
        return genf
    #
    # Dunder methods
    #

    def __hash__(self):
        return (hash(self._requirements) ^ hash(self._obstructions))

    def __eq__(self, other):
        if not isinstance(other, Tiling):
            return False
        return ((self.obstructions == other.obstructions) and
                (self.requirements == other.requirements))

    def __ne__(self, other):
        if not isinstance(other, Tiling):
            return True
        return ((self.obstructions != other.obstructions) or
                (self.requirements != other.requirements))

    def __repr__(self):
        format_string = "Tiling(obstructions={}, requirements={})"
        return format_string.format(self.obstructions, self.requirements)

    def __str__(self):
        dim_i, dim_j = self.dimensions
        result = []
        # Create tiling lines
        for j in range(2*dim_j + 1):
            for i in range(2*dim_i + 1):
                # Whether or not a vertical line and a horizontal line is
                # present
                vertical = i % 2 == 0
                horizontal = j % 2 == 0
                if vertical:
                    if horizontal:
                        result.append("+")
                    else:
                        result.append("|")
                elif horizontal:
                    result.append("-")
                else:
                    result.append(" ")
            result.append("\n")

        labels = dict()

        # Put the sets in the tiles

        # How many characters are in a row in the grid
        row_width = 2*dim_i + 2
        curr_label = 1
        for cell, gridded_perms in sorted(self.cell_basis().items()):
            obstructions, _ = gridded_perms
            basis = list(sorted(obstructions))
            if basis == [Perm((0, ))]:
                continue
            # the block, is the basis and whether or not positive
            block = (tuple(basis), cell in self.positive_cells)
            label = labels.get(block)
            if label is None:
                if basis == [Perm((0, 1)), Perm((1, 0))]:
                    if cell in self.positive_cells:
                        label = '\u25cf'
                    else:
                        label = '\u25cb'
                elif basis == [Perm((0, 1))]:
                    label = '\\'
                elif basis == [Perm((1, 0))]:
                    label = '/'
                else:
                    label = str(curr_label)
                    curr_label += 1
                labels[block] = label
            row_index_from_top = dim_j - cell[1] - 1
            index = (2*row_index_from_top + 1)*row_width + 2*cell[0] + 1
            result[index] = label

        # Legend at bottom
        for block, label in sorted(labels.items(), key=lambda x: x[1]):
            basis, positive = block
            result.append(label)
            result.append(": ")
            if basis == (Perm((0, 1)), Perm((1, 0))) and positive:
                result.append("point")
            else:
                result.append("Av{}({})".format("+" if positive else "",
                                                ", ".join(str(p)
                                                          for p in basis)))
            result.append("\n")

        result.append("Crossing obstructions:\n")
        for ob in self.obstructions:
            if not ob.is_single_cell():
                result.append(str(ob))
                result.append("\n")
        for i, req in enumerate(self.requirements):
            result.append("Requirement {}:\n".format(str(i)))
            for r in req:
                result.append(str(r))
                result.append("\n")
        if self.requirements:
            result = result[:-1]

        return "".join(result)<|MERGE_RESOLUTION|>--- conflicted
+++ resolved
@@ -810,7 +810,7 @@
                                                        factors)])
         return factors
 
-<<<<<<< HEAD
+      
     def get_min_poly(self, root_func=None, root_class=None, verbose=False):
         """Return the minimum polynomial of the generating function implied by
         the tiling."""
@@ -891,7 +891,6 @@
             tree = searcher.auto_search(verbose=verbose)
             min_poly = tree.get_min_poly(verbose=verbose)
             return min_poly
-=======
 
     def add_obstruction_in_all_ways(self, patt):
         '''
@@ -940,7 +939,6 @@
         Returns a tiling with point requirements corresponding to the permutation 'p'
         '''
         return cls(requirements=[[Requirement(Perm((0,)), ((i,p[i]),))] for i in range(len(p))])
->>>>>>> ae208251
 
     def get_genf(self, *args, **kwargs):
         """
