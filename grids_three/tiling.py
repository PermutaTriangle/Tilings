--- conflicted
+++ resolved
@@ -35,28 +35,16 @@
     def __init__(self, obstructions=list(), requirements=list(),
                  remove_empty=True, derive_empty=True, minimize=True,
                  sorted_input=False):
-<<<<<<< HEAD
-
-=======
->>>>>>> 16152e4f
         if sorted_input:
             # Set of obstructions
             self._obstructions = tuple(obstructions)
             # Set of requirement lists
             self._requirements = tuple(tuple(r) for r in requirements)
         else:
-<<<<<<< HEAD
             # Set of obstructions
             self._obstructions = tuple(sorted(obstructions))
             # Set of requirement lists
             self._requirements = Tiling.sort_requirements(requirements)
-=======
-            # Sorted set of obstructions
-            self._obstructions = tuple(sorted(obstructions))
-            # Sorted set of requirement lists
-            self._requirements = Tiling.sort_requirements(
-                                                    r for r in requirements)
->>>>>>> 16152e4f
 
         # Minimize the set of obstructions and the set of requirement lists
         if minimize:
@@ -154,13 +142,8 @@
         """Returns a new list of minimal obstructions from the obstruction set
         of self. Every obstruction in the new list will have any isolated
         points in positive cells removed."""
-<<<<<<< HEAD
-        clean_ones = sorted((self._clean_isolated(co)
-                             for co in self._obstructions))
-=======
         clean_ones = sorted(self._clean_isolated(co)
                             for co in self._obstructions)
->>>>>>> 16152e4f
         cleanobs = list()
         for cleanob in clean_ones:
             add = True
@@ -210,14 +193,9 @@
                             ind_to_remove.add(j)
 
         return (obstructions,
-<<<<<<< HEAD
-                Tiling.sort_requirements(reqs for i, reqs in enumerate(cleanreqs)
-                      if i not in ind_to_remove))
-=======
                 Tiling.sort_requirements(reqs
                                          for i, reqs in enumerate(cleanreqs)
                                          if i not in ind_to_remove))
->>>>>>> 16152e4f
 
     # Compression
 
@@ -239,13 +217,8 @@
         return res.tobytes()
 
     @classmethod
-<<<<<<< HEAD
-    def decompress(cls, arrbytes, patts=None,
-                   remove_empty=False, derive_empty=False, sorted_input=True, minimize=False):
-=======
     def decompress(cls, arrbytes, patts=None, remove_empty=False,
                    derive_empty=False, minimize=False, sorted_input=True):
->>>>>>> 16152e4f
         """Given a compressed tiling in the form of an 2-byte array, decompress
         it and return a tiling."""
         arr = array('H', arrbytes)
@@ -279,12 +252,8 @@
             requirements.append(reqlist)
 
         return cls(obstructions=obstructions, requirements=requirements,
-<<<<<<< HEAD
-                   remove_empty=remove_empty, derive_empty=derive_empty, sorted_input=sorted_input, minimize=minimize)
-=======
                    remove_empty=remove_empty, derive_empty=derive_empty,
                    minimize=minimize, sorted_input=sorted_input)
->>>>>>> 16152e4f
 
     @classmethod
     def from_string(cls, string):
