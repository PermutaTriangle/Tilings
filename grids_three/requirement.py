from permuta import Perm
from permuta.misc import DIR_EAST, DIR_NONE, DIR_NORTH, DIR_SOUTH, DIR_WEST

from .griddedperm import GriddedPerm
from .obstruction import Obstruction


class Requirement(GriddedPerm):
    def __init__(self, pattern, positions):
        super(Requirement, self).__init__(pattern, positions)

    def forced_point(self, cell, direction, forced_index):
        return self.place_forced_point(forced_index, cell)

    def place_forced_point(self, forced_index, direction):
        """Places the point at forced_index in the requirement with the given
        direction of force.

        In a gridded permutation satisfying the requirement, the placed point
        will correspond to a point in an occurrence of the requirement, such
        that the point at the index in the occurrence is forced to the
        direction given.

        Returns two lists, the remaining requirement and a list of obstructions
        that were created."""
        if direction == DIR_NONE:
            raise ValueError("Must apply some force!")
        # Determine the cell where the point is being placed.
        cell = self._pos[forced_index]
        obstruction_list = []
        req_list = []
        mindex, maxdex, minval, maxval = self.get_bounding_box(cell)

        # Construct the requirement that remains after using the point
        forced_val = self.patt[forced_index]
        newpatt = Perm.to_standard(
            self.patt[i] for i in range(len(self))
            if i != forced_index)
        newposition = tuple(
            self.point_translation(i, (forced_index, forced_val))
            for i in range(len(self)) if i != forced_index)
        req_list.append(self.__class__(newpatt, newposition))

        if direction == DIR_WEST:
            mindex = forced_index + 1
        elif direction == DIR_SOUTH:
            minval = forced_val + 1
        elif direction == DIR_EAST:
            maxdex = forced_index
        elif direction == DIR_NORTH:
            maxval = forced_val

        # Try to use the placed point as each of the points in the requirement
        for p in range(mindex, maxdex):
            if self.patt[p] >= minval and self.patt[p] < maxval:
                newpatt = Perm.to_standard(
                    self.patt[i] for i in range(len(self)) if i != p)
                newposition = [
                    self.point_translation(i, (p, self.patt[p]))
                    for i in range(len(self)) if i != p]
                obstruction_list.append(Obstruction(newpatt, newposition))

        for i in range(mindex, maxdex + 1):
            for j in range(minval, maxval + 1):
                grid = self.stretch_gridding((i, j))
                obstruction_list.append(Obstruction(grid.patt, grid.pos))
        return req_list, obstruction_list

    def partial_place_forced_point(self, forced_index, direction):
        """Partially places the point at forced_index in the requirement with
        the given direction of force onto its own row or column, depending on
        the direction given.

        In a gridded permutation satisfying the requirement, the placed point
        will correspond to a point in an occurrence of the requirement, such
        that the point at the index in the occurrence is forced to the
        direction given.

        Returns two lists, the remaining requirement and a list of obstructions
        that were created."""
        if direction == DIR_NONE:
            raise ValueError("Must apply some force!")
        # Determine if placing onto own row or column.
        row = (direction == DIR_NORTH or direction == DIR_SOUTH)
        # Determine the cell where the point is being placed.
        cell = self._pos[forced_index]
        obstruction_list = []
        req_list = []
        # Determine the minimum value and maximum value of the points in the
        # row. If row=False, then it is the minimum index and maximum index of
        # the point in the column.
        mindex, maxdex, minval, maxval = self.get_bounding_box(cell)

        # New indices of the point.
        point_cell = (cell[0] if row else cell[0] + 1,
                      cell[1] + 1 if row else cell[1])

        # Construct the requirement that remains after using the point
        forced_val = self.patt[forced_index]
        newpatt = Perm.to_standard(self.patt[i] for i in range(len(self)))
        newposition = [
            self.partial_point_translation(i, (forced_index, forced_val), row)
            if i != forced_index else point_cell
<<<<<<< HEAD
                       for i in range(len(self))]
        req_list.append(self.__class__(newpatt, tuple(newposition)))
=======
            for i in range(len(self))]
        req_list.append(self.__class__(newpatt, newposition))
>>>>>>> 81f2ef3a

        if direction == DIR_WEST:
            mindex = forced_index + 1
        elif direction == DIR_SOUTH:
            minval = forced_val + 1
        elif direction == DIR_EAST:
            maxdex = forced_index
        elif direction == DIR_NORTH:
            maxval = forced_val

        # Try to use the placed point as each of the points in the requirement
        for p in range(mindex, maxdex):
            if self.patt[p] >= minval and self.patt[p] < maxval:
                newpatt = Perm.to_standard(
                    self.patt[i] for i in range(len(self)))
                newposition = [
                    self.partial_point_translation(i, (p, self.patt[p]), row)
                    if i != p else point_cell
                    for i in range(len(self))]
                obstruction_list.append(Obstruction(newpatt, newposition))

        if row:
            i = mindex
            for j in range(minval, maxval + 1):
                grid = self.partial_stretch_gridding((i, j), row)
                obstruction_list.append(Obstruction(grid.patt, grid.pos))
        else:
            j = mindex
            for i in range(mindex, maxdex + 1):
                grid = self.partial_stretch_gridding((i, j), row)
                obstruction_list.append(Obstruction(grid.patt, grid.pos))

        return req_list, obstruction_list

    def other_req_forced_point(req, cell, direction):
        """Return the set of obstructions to ensure that there is no occurrence
        of req with any points further in the direction assuming a point was
        placed in cell."""
        def farther_in_direction(gp):
            if direction == DIR_WEST:
                return any(c[0] < cell[0] + 1 for c in gp.pos)
            elif direction == DIR_EAST:
                return any(c[0] > cell[0] + 1 for c in gp.pos)
            elif direction == DIR_SOUTH:
                return any(c[1] < cell[1] + 1 for c in gp.pos)
            elif direction == DIR_NORTH:
                return any(c[1] > cell[1] + 1 for c in gp.pos)
        possible_obstructions = [Obstruction(r.patt, r.pos)
                                 for r in req.place_point(cell, DIR_NONE)]
        return [ob for ob in possible_obstructions if farther_in_direction(ob)]<|MERGE_RESOLUTION|>--- conflicted
+++ resolved
@@ -101,13 +101,8 @@
         newposition = [
             self.partial_point_translation(i, (forced_index, forced_val), row)
             if i != forced_index else point_cell
-<<<<<<< HEAD
-                       for i in range(len(self))]
-        req_list.append(self.__class__(newpatt, tuple(newposition)))
-=======
             for i in range(len(self))]
         req_list.append(self.__class__(newpatt, newposition))
->>>>>>> 81f2ef3a
 
         if direction == DIR_WEST:
             mindex = forced_index + 1
