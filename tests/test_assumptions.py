import json
import os

import pytest

from comb_spec_searcher import CombinatorialSpecification
from permuta import Perm
from tilings import GriddedPerm, Tiling
from tilings.algorithms import Factor
from tilings.assumptions import TrackingAssumption
from tilings.strategy_pack import TileScopePack
from tilings.tilescope import TileScope


@pytest.fixture
def tplaced():
    t = Tiling.from_string("132")
    return t.place_point_in_cell((0, 0), 1)


@pytest.fixture
def tplaced_factored1(tplaced):
    return tplaced.sub_tiling([(0, 0), (2, 0)])


@pytest.fixture
def tplaced_factored2(tplaced):
    return tplaced.sub_tiling([(1, 1)])


@pytest.fixture
def tplaced_tracked(tplaced):
    return Tiling(
        tplaced.obstructions,
        tplaced.requirements,
        [
            TrackingAssumption([GriddedPerm.single_cell(Perm((0,)), (0, 0))]),
            TrackingAssumption([GriddedPerm.single_cell(Perm((0,)), (0, 0))]),
            TrackingAssumption([GriddedPerm.single_cell(Perm((0,)), (2, 0))]),
        ],
    )


@pytest.fixture
def tplaced_tracked_factored1(tplaced_tracked):
    return tplaced_tracked.sub_tiling([(0, 0), (2, 0)])


@pytest.fixture
def tplaced_tracked_factored2(tplaced_tracked):
    return tplaced_tracked.sub_tiling([(1, 1)])


@pytest.fixture
def all_tilings(
    tplaced,
    tplaced_factored1,
    tplaced_factored2,
    tplaced_tracked,
    tplaced_tracked_factored1,
    tplaced_tracked_factored2,
):
    return [
        tplaced,
        tplaced_factored1,
        tplaced_factored2,
        tplaced_tracked,
        tplaced_tracked_factored1,
        tplaced_tracked_factored2,
    ]


def test_bytes(tplaced, tplaced_tracked, all_tilings):

    assert len(tplaced.assumptions) == 0
    remade = Tiling.from_bytes(tplaced.to_bytes())
    assert tplaced != tplaced_tracked

    assert len(tplaced_tracked.assumptions) == 2

    for tiling in all_tilings:
        remade = Tiling.from_bytes(tiling.to_bytes())
        assert remade == tiling


def test_json(all_tilings):
    for tiling in all_tilings:
        assert Tiling.from_json(json.dumps(tiling.to_jsonable())) == tiling


def test_factors(
    tplaced_tracked, tplaced_tracked_factored1, tplaced_tracked_factored2,
):
    assert len(tplaced_tracked_factored1.assumptions) == 2

    assert all(
        isinstance(ass, TrackingAssumption)
        for ass in tplaced_tracked_factored1.assumptions
    )
    assert tplaced_tracked_factored1.assumptions[0].gps == (
        GriddedPerm.single_cell(Perm((0,)), (0, 0)),
    )
    assert tplaced_tracked_factored1.assumptions[1].gps == (
        GriddedPerm.single_cell(Perm((0,)), (1, 0)),
    )

    assert set(Factor(tplaced_tracked).factors()) == set(
        [tplaced_tracked_factored1, tplaced_tracked_factored2]
    )


@pytest.mark.timeout(60)
def test_123_fusion():
    pack = TileScopePack.row_and_col_placements(row_only=True).make_fusion(tracked=True)
    css = TileScope("123", pack)
    spec = css.auto_search(status_update=30)
    spec.expand_verified()
    assert isinstance(spec, CombinatorialSpecification)
    assert [spec.count_objects_of_size(i) for i in range(20)] == [
        1,
        1,
        2,
        5,
        14,
        42,
        132,
        429,
        1430,
        4862,
        16796,
        58786,
        208012,
        742900,
        2674440,
        9694845,
        35357670,
        129644790,
        477638700,
        1767263190,
    ]


@pytest.mark.timeout(60)
def test_123_positive_fusions():
    pack = TileScopePack.insertion_row_and_col_placements(row_only=True).make_fusion(
        tracked=True, apply_first=True
    )
    css = TileScope("123", pack)
    spec = css.auto_search(status_update=30)
    spec.expand_verified()
    print(spec)
    assert isinstance(spec, CombinatorialSpecification)
    assert [spec.count_objects_of_size(i) for i in range(20)] == [
        1,
        1,
        2,
        5,
        14,
        42,
        132,
        429,
        1430,
        4862,
        16796,
        58786,
        208012,
        742900,
        2674440,
        9694845,
        35357670,
        129644790,
        477638700,
        1767263190,
    ]


@pytest.mark.timeout(60)
def test_123_interleaving():
    pack = TileScopePack.point_placements().make_interleaving()
    css = TileScope("123", pack)
    spec = css.auto_search(status_update=30)
<<<<<<< HEAD
    print(json.dumps(spec.to_jsonable()))
=======
    spec.expand_verified()
>>>>>>> fa45d9ff
    assert isinstance(spec, CombinatorialSpecification)
    assert [spec.count_objects_of_size(i) for i in range(20)] == [
        1,
        1,
        2,
        5,
        14,
        42,
        132,
        429,
        1430,
        4862,
        16796,
        58786,
        208012,
        742900,
        2674440,
        9694845,
        35357670,
        129644790,
        477638700,
        1767263190,
    ]


@pytest.mark.timeout(120)
def test_1234_fusion():
    __location__ = os.path.realpath(
        os.path.join(os.getcwd(), os.path.dirname(__file__))
    )
    with open(os.path.join(__location__, "spec-1234.json")) as f:
        d = json.loads(f.read())
    spec = CombinatorialSpecification.from_dict(d)
    assert isinstance(spec, CombinatorialSpecification)
    assert not any("NOTIMPLEMENTED" in str(eq.rhs) for eq in spec.get_equations())
    assert [spec.count_objects_of_size(i) for i in range(15)] == [
        1,
        1,
        2,
        6,
        23,
        103,
        513,
        2761,
        15767,
        94359,
        586590,
        3763290,
        24792705,
        167078577,
        1148208090,
    ]<|MERGE_RESOLUTION|>--- conflicted
+++ resolved
@@ -179,11 +179,7 @@
     pack = TileScopePack.point_placements().make_interleaving()
     css = TileScope("123", pack)
     spec = css.auto_search(status_update=30)
-<<<<<<< HEAD
-    print(json.dumps(spec.to_jsonable()))
-=======
     spec.expand_verified()
->>>>>>> fa45d9ff
     assert isinstance(spec, CombinatorialSpecification)
     assert [spec.count_objects_of_size(i) for i in range(20)] == [
         1,
