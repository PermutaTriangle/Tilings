import pytest
import random

from permuta import Perm
from permuta import PermSet
from permuta.descriptors import Basis

from grids import Cell
from grids import Block
from grids import Tiling
from grids import PositiveClass


#
# Fixtures
#


@pytest.fixture(scope="module",
        params=[{cell: random.choice([PermSet.avoiding(Perm.random(random.randint(0, 7))),  # A principal class of a random permutations
                                      PositiveClass(PermSet.avoiding(Perm.random(random.randint(1, 7)))),  # ... or similarly a positive class
                                      Block.point,  # ... or a point
                                      Block.increasing,  # ... or a increasing permutation
                                      Block.decreasing])  # ... or a decreasing permutation
                 for cell in set((random.randint(0, 127),  # Random cell i value
                                  random.randint(0, 127))  # Random cell j value
                                  for _ in range(random.randint(0, 15)))}  # Amount of cells in dict
                for _ in range(32)] + [{}])  # Add the empty dict always
def random_tiling_dict(request):
    """Random dictionaries for creating tilings."""
    return request.param


@pytest.fixture(scope="module",
                params=[
                    dict(tilings=[Tiling({Cell(0, 0): PermSet.avoiding(Perm((1, 2, 0)))})],
                         basis=[Perm((1, 2, 0))]),
                    dict(tilings=[Tiling({Cell(0, 0): PermSet.avoiding(Perm((4, 0, 1, 2, 3)))})],
                         basis=[Perm((4, 0, 1, 2, 3))]),
                    dict(tilings=[Tiling({Cell(0, 0): Block.increasing,
                                          Cell(1, 0): Block.increasing}),
                                 ],
                         basis=[Perm((2, 1, 0)),
                                Perm((2, 0, 3, 1)),
                                Perm((1, 0, 3, 2))]),
                    dict(tilings=[Tiling({Cell(0, 0): Block.decreasing,
                                          Cell(1, 0): Block.increasing}),
                                 ],
                         basis=[Perm((1, 2, 0)),
                                Perm((0, 2, 1))]),
                    dict(tilings=[Tiling({Cell(0, 0): Block.increasing,
                                          Cell(1, 0): Block.increasing}),
                                  Tiling({Cell(0, 0): Block.increasing,
                                          Cell(0, 1): Block.increasing}),
                                 ],
                         basis=[Perm((2, 1, 0)),
                                Perm((1, 0, 3, 2))]),
                    dict(tilings=[Tiling({Cell(0, 0): Block.increasing,
                                          Cell(0, 1): Block.decreasing,
                                          Cell(1, 0): Block.decreasing,
                                          Cell(1, 1): Block.increasing}),
                                 ],
                         basis=[Perm((1, 0, 3, 2)),
                                Perm((2, 3, 0, 1))]),
                    dict(tilings=[Tiling({Cell(0, 3): Block.increasing,
                                          Cell(1, 1): Block.decreasing,
                                          Cell(1, 2): Block.increasing,
                                          Cell(2, 0): Block.decreasing,
                                          Cell(2, 4): Block.increasing}),
                                 ],
                         basis=[Perm((0, 2, 1)),
                                Perm((3, 2, 0, 1))]),
                    dict(tilings=[Tiling({Cell(0, 0): PermSet.avoiding(Perm((1, 2, 0))),
                                          Cell(1, 0): PermSet.avoiding(Perm((0, 1)))}),
                                 ],
                         basis=[Perm((1, 2, 0, 3)),
                                Perm((1, 3, 0, 2)),
                                Perm((2, 3, 0, 1))]),
                    dict(tilings=[Tiling({Cell(0, 0): PermSet.avoiding(Perm((2, 1, 0))),
                                          Cell(1, 0): PermSet.avoiding(Perm((1, 0)))}),
                                 ],
                         basis=[Perm((3, 2, 1, 0)),
                                Perm((2, 1, 0, 4, 3)),
                                Perm((3, 1, 0, 4, 2)),
                                Perm((4, 1, 0, 3, 2)),
                                Perm((3, 2, 0, 4, 1)),
                                Perm((4, 2, 0, 3, 1))]),
                    dict(tilings=[Tiling({Cell(0, 0): PermSet.avoiding(Perm((2, 0, 1))),
                                          Cell(1, 0): PermSet.avoiding(Perm((1, 0)))}),
                                 ],
                         basis=[Perm((3, 0, 2, 1)),
                                Perm((3, 1, 2, 0)),
                                Perm((2, 0, 1, 4, 3)),
                                Perm((3, 0, 1, 4, 2))]),
                ],
                ids=[
                    "Av(120)",
                    "Av(40123)",
                    "Av(10|10)",
                    "Av(01|10)",
                    "Atkinson (1999): Union",
                    "Stankova (1994); Atkinson (1999): Skew merged perms",
                    "Murphy (2003): Av(021, 3201)",
                    "Brignall, Sliacan: Av(120|01)",
                    "Brignall, Sliacan: Av(210|10)",
                    "Brignall, Sliacan: Av(201|10)",
                ]
)
def perm_class_and_tilings(request):
    """Some perm classes and their respective proven covers."""
    tilings = request.param["tilings"]
    perm_class = PermSet.avoiding(request.param["basis"])
    return perm_class, tilings


#
# Tests
#


def test_tuple_cell_input(random_tiling_dict):
    """Test that cells can be input as tuples."""
    tiling = Tiling(random_tiling_dict)
    for cell, _ in tiling:
        assert isinstance(cell, Cell)


def test_cell_cell_input(random_tiling_dict):
    """Test that cells can be input as cells."""
    tiling = Tiling({Cell(*cell): block
                     for cell, block
                     in random_tiling_dict.items()})
    for cell, _ in tiling:
        assert isinstance(cell, Cell)


def test_tiling_cleanup(random_tiling_dict):
    """Test whether the cells of a Tiling are properly reduced."""
    i_list = sorted(set(cell[0] for cell in random_tiling_dict))
    j_list = sorted(set(cell[1] for cell in random_tiling_dict))
    i_map = {}
    for i_value in i_list:
        i_map[i_value] = len(i_map)
    j_map = {}
    for j_value in j_list:
        j_map[j_value] = len(j_map)
    cleaned_tiling_dict = {Cell(i_map[i_value], j_map[j_value]): block
                           for (i_value, j_value), block
                           in random_tiling_dict.items()}
    assert cleaned_tiling_dict == dict(Tiling(random_tiling_dict))


def test_dimensions(random_tiling_dict):
    """Test whether the dimensions attribute works."""
    i_total = len(set(cell[0] for cell in random_tiling_dict))
    j_total = len(set(cell[1] for cell in random_tiling_dict))
    if i_total == 0:
        i_total = 1
    if j_total == 0:
        j_total = 1
    tiling = Tiling(random_tiling_dict)
    assert isinstance(tiling.dimensions, Cell)
    assert i_total == tiling.dimensions.i
    assert (i_total, j_total) == tiling.dimensions
    assert Cell(i_total, j_total) == tiling.dimensions
    if i_total != j_total:
        assert (j_total, i_total) != tiling.dimensions
        assert Cell(j_total, i_total) != tiling.dimensions


def test_area(random_tiling_dict):
    """Test whether the area attribute works."""
    tiling = Tiling(random_tiling_dict)
    assert tiling.area == tiling.dimensions.i*tiling.dimensions.j


def test_to_json(random_tiling_dict):
    """Test whether the to_json method returns the expected JSON."""
    tiling = Tiling(random_tiling_dict)
    json_string = tiling.to_json(indent="  ", sort_keys=True)
    result = ["{"]  # Expected JSON Components
    block_processed = []
    # When JSON sorts its keys, it treats them as strings
    for cell, block in tiling:
        cell_string = str(list(cell))
        if block is Block.point:
            block_string = "point"
        elif isinstance(block, PositiveClass):
            block_string = repr(block)  # TODO: Do differently
        else:
            # Assume block is Av class
            block_string = repr(block)  # TODO: Do differently
        block_processed.append((cell_string, block_string))
    block_processed.sort()
    for cell_string, block_string in block_processed:
        result.extend(["\n  \"", cell_string, "\": \"", block_string, "\"", ","])
    if len(tiling) > 0:
        result.pop()  # No comma after last one in dictionary
        result.append("\n")
    result.append("}")
    assert json_string == "".join(result)


def test_from_json(random_tiling_dict):
    """Test whether the expected tiling is returned from a JSON string.

    This test assumes the to_json method of Tiling is working as intended.
    """
    tiling = Tiling(random_tiling_dict)
    json_string = tiling.to_json()
    tiling_back_from_json = Tiling.from_json(json_string)
    assert tiling.total_points == tiling_back_from_json.total_points
    assert tiling.non_points == tiling_back_from_json.non_points
    assert tiling_back_from_json == tiling


def test_eq_positive(random_tiling_dict):
    """Test whether equality operator returns True when it should."""
    tiling = Tiling(random_tiling_dict)
    increment_1 = random.randint(0, 127)
    increment_2 = random.randint(0, 127)
    shifted_tiling = Tiling({(i + increment_1, j + increment_2): block
                             for (i, j), block
                             in random_tiling_dict.items()})
    assert tiling == shifted_tiling
    assert shifted_tiling == tiling


def test_eq_negative(random_tiling_dict):
    """Test whether equality operator returns False when it should."""
    if random_tiling_dict:
        tiling = Tiling(random_tiling_dict)
        modified_dict = dict(random_tiling_dict)
        modified_dict.pop(random.sample(modified_dict.keys(), 1)[0])
        modified_tiling = Tiling(modified_dict)
        assert tiling != modified_tiling
        assert modified_tiling != tiling


def test_eq_empty(random_tiling_dict):
    """Test whether equality operator returns correct value for empty tiling."""
    empty_tiling = Tiling({})
    tiling = Tiling(random_tiling_dict)
    if random_tiling_dict:
        assert tiling != empty_tiling
        assert empty_tiling != tiling
    else:
        assert tiling == empty_tiling
        assert empty_tiling == tiling


def test_hash(random_tiling_dict):
    """Test whether the hash is correctly calculated."""
    tiling = Tiling(random_tiling_dict)
    hash_sum = 0
    for item in tiling:
        hash_sum += hash(item)
    assert hash(tiling) == hash(hash_sum)


def test_perms_of_length(perm_class_and_tilings):
    """Test that the perm generation code generates the correct perms."""
    perm_class, tilings = perm_class_and_tilings
    for length in range(10):
        from_tiling = set()
        for tiling in tilings:
            from_tiling.update(tiling.perms_of_length(length))
        from_perm_class = set(perm_class.of_length(length))
        assert from_tiling == from_perm_class


<<<<<<< HEAD
def test_perm_generation_with_source(random_tiling_dict):
    """Test the perm generating code that gives source cells and perms as well."""
=======
def test_perms_of_length_with_cell_info(random_tiling_dict):
    """Test that the number of permutations is equal"""  # TODO
>>>>>>> ed9a63b8
    tiling = Tiling(random_tiling_dict)
    for length in range(tiling.total_points + 4):  # Arbitrary 4
        perms = set()
        for perm, cell_info in tiling.perms_of_length_with_cell_info(length):
            total_length_of_cell_perms = 0
            for cell, info in cell_info.items():
                assert cell in tiling
                cell_perm, cell_values, cell_indices = info
                assert cell_perm in tiling[cell]
                assert Perm.to_standard(cell_values) == cell_perm
                for value, index in zip(cell_values, cell_indices):
                    assert perm[index] == value
                total_length_of_cell_perms += len(cell_perm)
            assert total_length_of_cell_perms == len(perm)
            perms.add(perm)
        assert perms == set(tiling.perms_of_length(length))


def test_basis_partitioning_negative(perm_class_and_tilings):
    """Test whether any unexpected containing perms appear."""
    perm_class, tilings = perm_class_and_tilings
    basis = perm_class.basis
    for length in range(10):
        perms = set()
        for tiling in tilings:
            partitioning = tiling.basis_partitioning(length, basis)
            containing_perms, avoiding_perms = partitioning
            assert not containing_perms  # No containing perms
            perms.update(avoiding_perms.keys())
        # All the perms generated by this tiling belong to the class
        assert perms == set(perm_class.of_length(length))


def test_basis_partitioning_positive(random_tiling_dict):
    """Test that perms are partitioned correctly."""
    tiling = Tiling(random_tiling_dict)

    # Create a random basis to work within
    population = set()
    for length in range(2, 5):
        population.update(PermSet(length))
    sample_size = random.randint(1, 7)
    basis_elements = random.sample(population, sample_size)
    random_basis = Basis(basis_elements)

    # Because maximum size of a basis element was 4
    for length in range(tiling.total_points + 4):  
        partitioning = tiling.basis_partitioning(length, random_basis)
        containing_perms, avoiding_perms = partitioning

        for perm in containing_perms.keys():
            assert not perm.avoids(*random_basis)

        for perm in avoiding_perms.keys():
            assert perm.avoids(*random_basis)

        # Make sure all incarnations perms are accounted for
        assert sum(map(len, avoiding_perms.values())) + \
               sum(map(len, containing_perms.values())) == \
               sum(1 for _ in tiling.perms_of_length(length))<|MERGE_RESOLUTION|>--- conflicted
+++ resolved
@@ -269,13 +269,8 @@
         assert from_tiling == from_perm_class
 
 
-<<<<<<< HEAD
-def test_perm_generation_with_source(random_tiling_dict):
-    """Test the perm generating code that gives source cells and perms as well."""
-=======
 def test_perms_of_length_with_cell_info(random_tiling_dict):
     """Test that the number of permutations is equal"""  # TODO
->>>>>>> ed9a63b8
     tiling = Tiling(random_tiling_dict)
     for length in range(tiling.total_points + 4):  # Arbitrary 4
         perms = set()
