--- conflicted
+++ resolved
@@ -554,7 +554,6 @@
     ).is_interleaving()
 
 
-<<<<<<< HEAD
 def test_slide():
     t1 = (
         Tiling(
@@ -596,7 +595,8 @@
     mapped_gps_from_t1 = {gp.slide() for gp in t1.gridded_perms(up_to)}
     gps_from_t2 = set(t2.gridded_perms(up_to))
     assert mapped_gps_from_t1 == gps_from_t2
-=======
+
+
 def test_extend():
     gp = GriddedPerm((1, 0), ((0, 1), (1, 0)))
     assert set(gp.extend(2, 2)) == {
@@ -604,5 +604,4 @@
         GriddedPerm((1, 2, 0), ((0, 1), (0, 1), (1, 0))),
         GriddedPerm((1, 2, 0), ((0, 1), (1, 1), (1, 0))),
         GriddedPerm((1, 0, 2), ((0, 1), (1, 0), (1, 1))),
-    }
->>>>>>> 5513cd99
+    }