--- conflicted
+++ resolved
@@ -247,7 +247,7 @@
                     ((0, 0), (0, 1), (0, 0), (1, 1), (1, 1), (1, 1), (2, 2)))]
 
 
-<<<<<<< HEAD
+
 def test_compression(simpleob, singlecellob, everycellob, typicalob,
                      isolatedob):
     patthash = {Perm((1, 0, 3, 2)): 0,
@@ -280,7 +280,7 @@
             == typicalob)
     assert (Obstruction.decompress(isolatedob.compress())
             == isolatedob)
-=======
+
 def test_point_seperation():
     ob = Obstruction.single_cell(Perm((0, 2, 1)), (0, 0))
     assert list(ob.point_separation((0, 0), DIR_WEST)) == [
@@ -325,5 +325,4 @@
                     [(0, 0), (3, 2), (3, 2)])]
     assert list(ob.point_separation((1, 1), DIR_SOUTH)) == [
         Obstruction(Perm((0, 1, 2)),
-                    [(0, 0), (2, 3), (2, 3)])]
->>>>>>> 89957a9b
+                    [(0, 0), (2, 3), (2, 3)])]