import pytest

from grids_two import Obstruction
from permuta import Perm
from permuta.misc import DIR_EAST, DIR_NORTH, DIR_SOUTH, DIR_WEST, DIR_NONE
from functools import partial


@pytest.fixture
def simpleob():
    return Obstruction(Perm((1, 0, 3, 2)),
                       ((0, 0), (0, 0), (2, 2), (2, 1)))


@pytest.fixture
def singlecellob():
    return Obstruction.single_cell(Perm((1, 0, 3, 2)), (2, 2))


@pytest.fixture
def everycellob():
    return Obstruction(Perm((0, 3, 6, 1, 4, 7, 2, 5, 8)),
                       ((0, 0), (0, 1), (0, 2),
                        (1, 0), (1, 1), (1, 2),
                        (2, 0), (2, 1), (2, 2)))


@pytest.fixture
def typicalob():
    return Obstruction(Perm((1, 0, 2, 4, 3)),
                       ((0, 0), (0, 0), (1, 0), (1, 1), (1, 1)))


@pytest.fixture
def isolatedob():
    return Obstruction(Perm((0, 1, 2)),
                       ((0, 0), (1, 1), (2, 2)))


@pytest.fixture
def bigob():
    # Placed on a 17 by 21 tiling
    return Obstruction(Perm((3, 1, 6, 8, 0, 2, 9, 5, 7, 4)),
                       [(7, 4), (8, 2), (9, 7), (10, 9), (11, 1), (12, 2),
                        (13, 10), (13, 6), (14, 8), (15, 6)])


def test_spans_cell(simpleob):
    assert simpleob.spans_cell((1, 1))
    assert simpleob.spans_cell((0, 2))
    assert simpleob.spans_cell((2, 2))

    assert not simpleob.spans_cell((3, 2))
    assert not simpleob.spans_cell((0, 3))


def test_occupies_cell(simpleob):
    assert simpleob.occupies((0, 0))
    assert simpleob.occupies((2, 1))
    assert simpleob.occupies((2, 2))

    assert not simpleob.occupies((0, 1))
    assert not simpleob.occupies((3, 1))
    assert not simpleob.occupies((2, 0))


def test_occurrences_in(simpleob):
    ob = Obstruction(Perm((0, 2, 1)), ((0, 0), (2, 2), (2, 1)))
    assert list(ob.occurrences_in(simpleob)) == [(0, 2, 3), (1, 2, 3)]

    ob = Obstruction(Perm((1, 0, 2)), ((0, 0), (0, 0), (2, 1)))
    assert list(ob.occurrences_in(simpleob)) == [(0, 1, 3)]

    ob = Obstruction(Perm((1, 0, 2)), ((0, 0), (0, 0), (2, 2)))
    assert list(ob.occurrences_in(simpleob)) == [(0, 1, 2)]

    ob = Obstruction(Perm((0, 1, 2)), ((0, 0), (2, 2), (2, 1)))
    assert not any(ob.occurrences_in(simpleob))

    ob = Obstruction(Perm((1, 0, 2)), ((0, 0), (2, 2), (2, 2)))
    assert not ob.occurs_in(simpleob)


def test_remove_cells(simpleob):
    assert (simpleob.remove_cells([(0, 0)]) ==
            Obstruction(Perm((1, 0)), ((2, 2), (2, 1))))
    assert (simpleob.remove_cells([(0, 0), (2, 2)]) ==
            Obstruction(Perm((0,)), ((2, 1),)))
    assert simpleob.remove_cells([(0, 1), (1, 2)]) == simpleob


def test_points_in_cell(simpleob):
    assert list(simpleob.points_in_cell((0, 0))) == [0, 1]
    assert list(simpleob.points_in_cell((0, 1))) == []


def test_isolated_cells(simpleob, isolatedob):
    assert list(simpleob.isolated_cells()) == []
    assert list(isolatedob.isolated_cells()) == [(0, 0), (1, 1), (2, 2)]


def test_forced_point_index(singlecellob):
    assert singlecellob.forced_point_index((1, 1), DIR_SOUTH) is None
    assert singlecellob.forced_point_index((2, 2), DIR_WEST) == 0
    assert singlecellob.forced_point_index((2, 2), DIR_SOUTH) == 1
    assert singlecellob.forced_point_index((2, 2), DIR_NORTH) == 2
    assert singlecellob.forced_point_index((2, 2), DIR_EAST) == 3


def test_get_rowcol(everycellob):
    assert list(everycellob.get_points_row(1)) == [(1, 3), (4, 4), (7, 5)]
    assert list(everycellob.get_points_col(1)) == [(3, 1), (4, 4), (5, 7)]
    assert list(everycellob.get_points_above_row(2)) == []
    assert list(everycellob.get_points_below_row(2)) == [(0, 0), (1, 3),
                                                         (3, 1), (4, 4),
                                                         (6, 2), (7, 5)]
    assert (list(everycellob.get_points_right_col(1)) ==
            [(6, 2), (7, 5), (8, 8)])
    assert list(everycellob.get_points_left_col(1)) == [(0, 0), (1, 3), (2, 6)]


def test_get_bounding_box(typicalob):
    assert typicalob.get_bounding_box((1, 0)) == (2, 5, 0, 3)
    assert typicalob.get_bounding_box((2, 2)) == (5, 5, 5, 5)


def test_stretch_obstruction(typicalob):
    assert (typicalob.stretch_obstruction((2, 1)) ==
            Obstruction(Perm((1, 0, 2, 4, 3)),
                        ((0, 2), (0, 0), (3, 2), (3, 3), (3, 3))))
    assert (typicalob.stretch_obstruction((3, 2)) ==
            Obstruction(Perm((1, 0, 2, 4, 3)),
                        ((0, 0), (0, 0), (1, 2), (3, 3), (3, 3))))
    assert (typicalob.stretch_obstruction((4, 0)) ==
            Obstruction(Perm((1, 0, 2, 4, 3)),
                        ((0, 2), (0, 2), (1, 2), (1, 3), (3, 3))))


def test_place_point(typicalob):
    ob12 = Obstruction.single_cell(Perm((0, 1)), (0, 0))
    assert (list(ob12.place_point((0, 0), DIR_NORTH, skip_redundant=True)) ==
            [Obstruction(Perm((0,)), ((0, 0),)),
             Obstruction(Perm((0, 1)), ((2, 0), (2, 0)))])
    assert (list(ob12.place_point((0, 0), DIR_EAST, skip_redundant=True)) ==
            [Obstruction(Perm((0,)), ((0, 0),)),
             Obstruction(Perm((0, 1)), ((0, 2), (0, 2)))])
    assert (list(ob12.place_point((0, 0), DIR_SOUTH, skip_redundant=True)) ==
            [Obstruction(Perm((0,)), ((2, 2),)),
             Obstruction(Perm((0, 1)), ((0, 2), (0, 2)))])
    assert (list(ob12.place_point((0, 0), DIR_WEST, skip_redundant=True)) ==
            [Obstruction(Perm((0,)), ((2, 2),)),
             Obstruction(Perm((0, 1)), ((2, 0), (2, 0)))])

    assert (list(typicalob.place_point((0, 1), DIR_WEST, skip_redundant=True))
            == [Obstruction(Perm((1, 0, 2, 4, 3)),
                            ((2, 0), (2, 0), (3, 0), (3, 3), (3, 3))),
                Obstruction(Perm((1, 0, 2, 4, 3)),
                            ((2, 0), (2, 0), (3, 0), (3, 3), (3, 1))),
                Obstruction(Perm((1, 0, 2, 4, 3)),
                            ((2, 0), (2, 0), (3, 0), (3, 1), (3, 1))),
                Obstruction(Perm((1, 0, 2, 4, 3)),
                            ((0, 0), (2, 0), (3, 0), (3, 3), (3, 3))),
                Obstruction(Perm((1, 0, 2, 4, 3)),
                            ((0, 0), (2, 0), (3, 0), (3, 3), (3, 1))),
                Obstruction(Perm((1, 0, 2, 4, 3)),
                            ((0, 0), (2, 0), (3, 0), (3, 1), (3, 1))),
                Obstruction(Perm((1, 0, 2, 4, 3)),
                            ((0, 0), (0, 0), (3, 0), (3, 3), (3, 3))),
                Obstruction(Perm((1, 0, 2, 4, 3)),
                            ((0, 0), (0, 0), (3, 0), (3, 3), (3, 1))),
                Obstruction(Perm((1, 0, 2, 4, 3)),
                            ((0, 0), (0, 0), (3, 0), (3, 1), (3, 1)))])
    assert (list(Obstruction(Perm((2, 1, 0, 4, 3)),
                             ((0, 1), (0, 1), (1, 0), (2, 1), (2, 1))
                             ).place_point(
                                 (2, 1), DIR_SOUTH, skip_redundant=True)) ==
            [Obstruction(Perm((2, 1, 0, 3)),
                         ((0, 1), (0, 1), (1, 0), (2, 3))),
             Obstruction(Perm((2, 1, 0, 4, 3)),
                         ((0, 3), (0, 3), (1, 0), (4, 3), (4, 3))),
             Obstruction(Perm((2, 1, 0, 4, 3)),
                         ((0, 3), (0, 1), (1, 0), (4, 3), (4, 3))),
             Obstruction(Perm((2, 1, 0, 4, 3)),
                         ((0, 1), (0, 1), (1, 0), (4, 3), (4, 3)))])

    def minimize(obba):
        obba = sorted(obba)
        res = list()
        last = None
        for ob in obba:
            if ob == last:
                continue
            add = True
            for m in res:
                if m in ob:
                    add = False
                    break
            if add:
                res.append(ob)
        return res

    obs = minimize(Obstruction.single_cell(
        Perm((0, 1, 2)), (0, 0)).place_point((0, 0), DIR_NONE))
    assert (obs == [Obstruction(Perm((0, 1)), ((0, 0), (0, 0))),
                    Obstruction(Perm((0, 1)), ((0, 0), (2, 2))),
                    Obstruction(Perm((0, 1)), ((2, 2), (2, 2))),
                    Obstruction(Perm((0, 1, 2)), ((0, 0), (0, 2), (0, 2))),
                    Obstruction(Perm((0, 1, 2)), ((0, 0), (2, 0), (2, 0))),
                    Obstruction(Perm((0, 1, 2)), ((0, 2), (0, 2), (0, 2))),
                    Obstruction(Perm((0, 1, 2)), ((0, 2), (0, 2), (2, 2))),
                    Obstruction(Perm((0, 1, 2)), ((2, 0), (2, 0), (2, 0))),
                    Obstruction(Perm((0, 1, 2)), ((2, 0), (2, 0), (2, 2)))])


def test_is_point_obstr(typicalob, singlecellob):
    assert typicalob.is_point_obstr() is None
    assert singlecellob.is_point_obstr() is None
    assert Obstruction(Perm((0,)), ((0, 0),)).is_point_obstr() == (0, 0)
    assert Obstruction(Perm((0,)), ((3, 2),)).is_point_obstr() == (3, 2)
    assert Obstruction(Perm((0,)), ((100, 10),)).is_point_obstr() == (100, 10)


def test_is_single_cell(typicalob, simpleob, singlecellob):
    assert typicalob.is_single_cell() is None
    assert simpleob.is_single_cell() is None
    assert singlecellob.is_single_cell() == (2, 2)


def test_insert_point():
    ob = Obstruction(Perm((0, 4, 1, 2, 3, 5)),
                     [(0, 0), (0, 1), (0, 0), (1, 1), (1, 1), (2, 2)])
    assert list(ob.insert_point((1, 1))) == [
        Obstruction(Perm((0, 5, 1, 2, 3, 4, 6)),
                    ((0, 0), (0, 1), (0, 0), (1, 1), (1, 1), (1, 1), (2, 2))),
        Obstruction(Perm((0, 5, 1, 3, 2, 4, 6)),
                    ((0, 0), (0, 1), (0, 0), (1, 1), (1, 1), (1, 1), (2, 2))),
        Obstruction(Perm((0, 5, 1, 4, 2, 3, 6)),
                    ((0, 0), (0, 1), (0, 0), (1, 1), (1, 1), (1, 1), (2, 2))),
        Obstruction(Perm((0, 4, 1, 5, 2, 3, 6)),
                    ((0, 0), (0, 1), (0, 0), (1, 1), (1, 1), (1, 1), (2, 2))),
        Obstruction(Perm((0, 5, 1, 3, 2, 4, 6)),
                    ((0, 0), (0, 1), (0, 0), (1, 1), (1, 1), (1, 1), (2, 2))),
        Obstruction(Perm((0, 5, 1, 2, 3, 4, 6)),
                    ((0, 0), (0, 1), (0, 0), (1, 1), (1, 1), (1, 1), (2, 2))),
        Obstruction(Perm((0, 5, 1, 2, 4, 3, 6)),
                    ((0, 0), (0, 1), (0, 0), (1, 1), (1, 1), (1, 1), (2, 2))),
        Obstruction(Perm((0, 4, 1, 2, 5, 3, 6)),
                    ((0, 0), (0, 1), (0, 0), (1, 1), (1, 1), (1, 1), (2, 2))),
        Obstruction(Perm((0, 5, 1, 3, 4, 2, 6)),
                    ((0, 0), (0, 1), (0, 0), (1, 1), (1, 1), (1, 1), (2, 2))),
        Obstruction(Perm((0, 5, 1, 2, 4, 3, 6)),
                    ((0, 0), (0, 1), (0, 0), (1, 1), (1, 1), (1, 1), (2, 2))),
        Obstruction(Perm((0, 5, 1, 2, 3, 4, 6)),
                    ((0, 0), (0, 1), (0, 0), (1, 1), (1, 1), (1, 1), (2, 2))),
        Obstruction(Perm((0, 4, 1, 2, 3, 5, 6)),
                    ((0, 0), (0, 1), (0, 0), (1, 1), (1, 1), (1, 1), (2, 2)))]



def test_compression(simpleob, singlecellob, everycellob, typicalob,
                     isolatedob):
    patthash = {Perm((1, 0, 3, 2)): 0,
                Perm((0, 3, 6, 1, 4, 7, 2, 5, 8)): 1,
                Perm((1, 0, 2, 4, 3)): 4,
                Perm((0, 1, 2)): 17}
    revhash = {0: Perm((1, 0, 3, 2)),
               1: Perm((0, 3, 6, 1, 4, 7, 2, 5, 8)),
               4: Perm((1, 0, 2, 4, 3)),
               17: Perm((0, 1, 2))}

    assert (Obstruction.decompress(simpleob.compress(patthash), revhash)
            == simpleob)
    assert (Obstruction.decompress(singlecellob.compress(patthash), revhash)
            == singlecellob)
    assert (Obstruction.decompress(everycellob.compress(patthash), revhash)
            == everycellob)
    assert (Obstruction.decompress(typicalob.compress(patthash), revhash)
            == typicalob)
    assert (Obstruction.decompress(isolatedob.compress(patthash), revhash)
            == isolatedob)

    assert (Obstruction.decompress(simpleob.compress())
            == simpleob)
    assert (Obstruction.decompress(singlecellob.compress())
            == singlecellob)
    assert (Obstruction.decompress(everycellob.compress())
            == everycellob)
    assert (Obstruction.decompress(typicalob.compress())
            == typicalob)
    assert (Obstruction.decompress(isolatedob.compress())
            == isolatedob)


<<<<<<< HEAD
=======
def test_isolated_point():
    ob = Obstruction(Perm((0, 1, 2)),
                     [(0, 1), (1, 1), (1, 2)])
    assert (list(ob.isolate_point_row((1, 1))) ==
            [Obstruction(Perm((0, 1, 2)),
                         [(0, 1), (1, 2), (1, 4)])])
    assert (list(ob.isolate_point_col((1, 1))) ==
            [Obstruction(Perm((0, 1, 2)),
                         [(0, 1), (2, 1), (3, 2)])])
    ob = Obstruction(Perm((0, 1)),
                     [(1, 2), (1, 2)])
    assert (sorted(ob.isolate_point_col((1, 1))) ==
            [Obstruction(Perm((0, 1)),
                         [(1, 2), (1, 2)]),
             Obstruction(Perm((0, 1)),
                         [(1, 2), (3, 2)]),
             Obstruction(Perm((0, 1)),
                         [(3, 2), (3, 2)])])
    assert (sorted(ob.isolate_point_row((1, 1))) ==
            [Obstruction(Perm((0, 1)),
                         [(1, 4), (1, 4)])])
    ob = Obstruction(Perm((3, 2, 0, 1)),
                     [(0, 1), (0, 1), (1, 0), (2, 1)])
    assert (sorted(ob.isolate_point_col((1, 1))) ==
            [Obstruction(Perm((3, 2, 0, 1)),
                         [(0, 1), (0, 1), (1, 0), (4, 1)]),
             Obstruction(Perm((3, 2, 0, 1)),
                         [(0, 1), (0, 1), (3, 0), (4, 1)])])
    assert (sorted(ob.isolate_point_row((1, 1))) ==
            [Obstruction(Perm((3, 2, 0, 1)),
                         [(0, 1), (0, 1), (1, 0), (2, 1)]),
             Obstruction(Perm((3, 2, 0, 1)),
                         [(0, 3), (0, 1), (1, 0), (2, 1)]),
             Obstruction(Perm((3, 2, 0, 1)),
                         [(0, 3), (0, 3), (1, 0), (2, 1)]),
             Obstruction(Perm((3, 2, 0, 1)),
                         [(0, 3), (0, 3), (1, 0), (2, 3)])])


>>>>>>> 54e2a362
def test_point_seperation():
    ob = Obstruction.single_cell(Perm((0, 2, 1)), (0, 0))
    assert list(ob.point_separation((0, 0), DIR_WEST)) == [
        Obstruction(Perm((0, 2, 1)), [(1, 0), (1, 0), (1, 0)]),
        Obstruction(Perm((0, 2, 1)), [(0, 0), (1, 0), (1, 0)])]
    assert list(ob.point_separation((0, 0), DIR_EAST)) == [
        Obstruction(Perm((0, 2, 1)), [(0, 0), (0, 0), (1, 0)]),
        Obstruction(Perm((0, 2, 1)), [(0, 0), (0, 0), (0, 0)])]
    assert list(ob.point_separation((0, 0), DIR_NORTH)) == [
        Obstruction(Perm((0, 2, 1)), [(0, 0), (0, 1), (0, 0)]),
        Obstruction(Perm((0, 2, 1)), [(0, 0), (0, 0), (0, 0)])]
    assert list(ob.point_separation((0, 0), DIR_SOUTH)) == [
        Obstruction(Perm((0, 2, 1)), [(0, 1), (0, 1), (0, 1)]),
        Obstruction(Perm((0, 2, 1)), [(0, 0), (0, 1), (0, 1)])]

    ob = Obstruction.single_cell(Perm((0, 2, 1, 3)), (0, 0))
    assert list(ob.point_separation((0, 0), DIR_WEST)) == [
        Obstruction(Perm((0, 2, 1, 3)), [(1, 0), (1, 0), (1, 0), (1, 0)]),
        Obstruction(Perm((0, 2, 1, 3)), [(0, 0), (1, 0), (1, 0), (1, 0)])]

    assert list(ob.point_separation((0, 0), DIR_NORTH)) == [
        Obstruction(Perm((0, 2, 1, 3)), [(0, 0), (0, 0), (0, 0), (0, 1)]),
        Obstruction(Perm((0, 2, 1, 3)), [(0, 0), (0, 0), (0, 0), (0, 0)])]

    ob = Obstruction(Perm((0, 2, 1, 3)),
                     [(0, 0), (1, 1), (1, 1), (2, 2)])
    assert list(ob.point_separation((1, 1), DIR_WEST)) == [
        Obstruction(Perm((0, 2, 1, 3)),
                    [(0, 0), (2, 1), (2, 1), (3, 2)]),
        Obstruction(Perm((0, 2, 1, 3)),
                    [(0, 0), (1, 1), (2, 1), (3, 2)])]
    assert list(ob.point_separation((1, 1), DIR_NORTH)) == [
        Obstruction(Perm((0, 2, 1, 3)),
                    [(0, 0), (1, 2), (1, 1), (2, 3)]),
        Obstruction(Perm((0, 2, 1, 3)),
                    [(0, 0), (1, 1), (1, 1), (2, 3)])]

    ob = Obstruction(Perm((0, 1, 2)),
                     [(0, 0), (2, 2), (2, 2)])
    assert list(ob.point_separation((1, 1), DIR_EAST)) == [
        Obstruction(Perm((0, 1, 2)),
                    [(0, 0), (3, 2), (3, 2)])]
    assert list(ob.point_separation((1, 1), DIR_SOUTH)) == [
        Obstruction(Perm((0, 1, 2)),
                    [(0, 0), (2, 3), (2, 3)])]


def test_rotatation(bigob):

    def rotate90_cell(cols, cell):
        return (cell[1],
                cols - cell[0] - 1)

    def rotate180_cell(cols, rows, cell):
        return (cols - cell[0] - 1,
                rows - cell[1] - 1)

    def rotate270_cell(rows, cell):
        return (rows - cell[1] - 1,
                cell[0])

    assert bigob.rotate90(partial(rotate90_cell, 17)) == Obstruction(
        Perm((5, 8, 4, 9, 0, 2, 7, 1, 6, 3)),
        [(1, 5), (2, 8), (2, 4), (4, 9), (6, 1),
         (6, 3), (7, 7), (8, 2), (9, 6), (10, 3)])

    assert bigob.rotate90(partial(rotate90_cell, 17)).rotate90(
        partial(rotate90_cell, 21)) == bigob.rotate180(
            partial(rotate180_cell, 17, 21))

    assert bigob.rotate90(partial(rotate90_cell, 17)).rotate90(
        partial(rotate90_cell, 21)).rotate90(
            partial(rotate90_cell, 17)) == bigob.rotate270(
                partial(rotate270_cell, 21))


def test_inverse(bigob):

    def inverse_cell(cell):
        return (cell[1], cell[0])

    assert bigob.inverse(inverse_cell) == Obstruction(
        Perm((4, 1, 5, 0, 9, 7, 2, 8, 3, 6)),
        [(1, 11), (2, 8), (2, 12), (4, 7), (6, 15),
         (6, 13), (7, 9), (8, 14), (9, 10), (10, 13)])

    assert bigob.inverse(inverse_cell).inverse(inverse_cell) == bigob


def test_complement(bigob):

    def complement_cell(cell):
        return (cell[0], 21 - cell[1] - 1)

    assert bigob.complement(complement_cell) == Obstruction(
        Perm((6, 8, 3, 1, 9, 7, 0, 4, 2, 5)),
        [(7, 16), (8, 18), (9, 13), (10, 11), (11, 19),
         (12, 18), (13, 10), (13, 14), (14, 12), (15, 14)])


def test_reverse(bigob):

    def reverse_cell(cell):
        return (17 - cell[0] - 1, cell[1])

    assert bigob.reverse(reverse_cell) == Obstruction(
        Perm((4, 7, 5, 9, 2, 0, 8, 6, 1, 3)),
        [(1, 6), (2, 8), (3, 6), (3, 10), (4, 2),
         (5, 1), (6, 9), (7, 7), (8, 2), (9, 4)])<|MERGE_RESOLUTION|>--- conflicted
+++ resolved
@@ -291,8 +291,6 @@
             == isolatedob)
 
 
-<<<<<<< HEAD
-=======
 def test_isolated_point():
     ob = Obstruction(Perm((0, 1, 2)),
                      [(0, 1), (1, 1), (1, 2)])
@@ -332,7 +330,6 @@
                          [(0, 3), (0, 3), (1, 0), (2, 3)])])
 
 
->>>>>>> 54e2a362
 def test_point_seperation():
     ob = Obstruction.single_cell(Perm((0, 2, 1)), (0, 0))
     assert list(ob.point_separation((0, 0), DIR_WEST)) == [
