import json
import os
from itertools import product

import pytest

from comb_spec_searcher import Strategy
from permuta import Perm
from permuta.misc import DIR_EAST, DIR_NORTH, DIR_SOUTH, DIR_WEST, DIRS
from tilings import GriddedPerm, TrackingAssumption
from tilings.strategies import (
    AllPlacementsFactory,
    AssumptionAndPointJumpingFactory,
    BasicVerificationStrategy,
    CellInsertionFactory,
    ComponentFusionFactory,
    DatabaseVerificationStrategy,
    DeflationFactory,
    ElementaryVerificationStrategy,
    EmptyCellInferralFactory,
    FactorFactory,
    FactorInsertionFactory,
    FusionFactory,
    InsertionEncodingVerificationStrategy,
    LocallyFactorableVerificationStrategy,
    LocalVerificationStrategy,
    MonotoneSlidingFactory,
    MonotoneTreeVerificationStrategy,
    NoRootCellVerificationStrategy,
    ObstructionInferralFactory,
    ObstructionTransitivityFactory,
    OneByOneVerificationStrategy,
    PatternPlacementFactory,
    RearrangeAssumptionFactory,
    RequirementCorroborationFactory,
    RequirementExtensionFactory,
    RequirementInsertionFactory,
    RequirementPlacementFactory,
    RootInsertionFactory,
    RowAndColumnPlacementFactory,
    RowColumnSeparationStrategy,
    ShortObstructionVerificationStrategy,
    SlidingFactory,
    SplittingStrategy,
    SubclassVerificationFactory,
    SubobstructionInferralFactory,
    SymmetriesFactory,
    TargetedCellInsertionFactory,
)
from tilings.strategies.experimental_verification import SubclassVerificationStrategy
from tilings.strategies.factor import (
    FactorStrategy,
    FactorWithInterleavingStrategy,
    FactorWithMonotoneInterleavingStrategy,
)
from tilings.strategies.fusion import ComponentFusionStrategy, FusionStrategy
from tilings.strategies.monotone_sliding import GeneralizedSlidingStrategy
from tilings.strategies.obstruction_inferral import ObstructionInferralStrategy
from tilings.strategies.point_jumping import (
    AssumptionAndPointJumpingStrategy,
    AssumptionJumpingStrategy,
    PointJumpingStrategy,
)
from tilings.strategies.rearrange_assumption import RearrangeAssumptionStrategy
from tilings.strategies.requirement_insertion import RequirementInsertionStrategy
from tilings.strategies.requirement_placement import RequirementPlacementStrategy
from tilings.strategies.sliding import SlidingStrategy


def assert_same_strategy(s1, s2):
    """Check that two strategy object describe the same strategy."""
    __tracebackhide__ = True
    if s1.__class__ != s2.__class__:
        pytest.fail(
            "The two strategies have different class\n"
            "First one is: {}\n Second one is: {}\n".format(s1.__class__, s2.__class__)
        )
    assert s1.__dict__ == s2.__dict__, "The attributes of the strategies differ"


def json_encode_decode(s):
    """Take a strategy, encode it as json and build it back as a strategy."""
    __tracebackhide__ = True
    d = s.to_jsonable()
    if not isinstance(d, dict):
        pytest.fail("to_jsonable does not return a dict. \n" "Returned: {}".format(d))
    try:
        json_str = json.dumps(d)
    except TypeError as e:
        pytest.fail(
            "The to_jsonable method returns a dictionnary that can "
            "not be encoded as json string\n"
            "Got error: {}".format(e)
        )
    s_new = Strategy.from_dict(json.loads(json_str))
    return s_new


def repr_encode_decode(strategy):
    """Take a strategy, encode it as repr and build it back as a strategy."""
    __tracebackhide__ = True

    repr_str = repr(strategy)
    if not isinstance(repr_str, str):
        pytest.fail(f"repr does not return a string.\nReturned: {repr_str}")
    try:
        new_strategy = eval(repr_str)
    except Exception as e:
        pytest.fail(
            "The repr method returns a string that can not be loaded back\n"
            f"Got error: {e}\n"
            f"The repr is: {repr_str}\n"
            f"The class is: {strategy.__class__}"
        )
    return new_strategy


def maxreqlen_extrabasis_ignoreparent(strategy):
    return [
        strategy(
            maxreqlen=maxreqlen, extra_basis=extra_basis, ignore_parent=ignore_parent
        )
        for maxreqlen, extra_basis, ignore_parent in product(
            (1, 2, 3),
            (None, [Perm((0, 1))], [Perm((0, 2, 1)), Perm((0, 1, 2))]),
            (True, False),
        )
    ]


def maxreqlen_extrabasis_ignoreparent_maxnumreq(strategy):
    return [
        strategy(
            maxreqlen=maxreqlen,
            extra_basis=extra_basis,
            ignore_parent=ignore_parent,
            max_num_req=max_num_req,
        )
        for maxreqlen, extra_basis, ignore_parent, max_num_req in product(
            (1, 2, 3),
            (None, [Perm((0, 1))], [Perm((0, 2, 1)), Perm((0, 1, 2))]),
            (True, False),
            (1, 2, 3, None),
        )
    ]


def maxreqlen_extrabasis_ignoreparent_one_cell_only(strategy):
    return [
        strategy(
            maxreqlen=maxreqlen,
            extra_basis=extra_basis,
            ignore_parent=ignore_parent,
            one_cell_only=one_cell_only,
        )
        for (maxreqlen, extra_basis, ignore_parent, one_cell_only,) in product(
            (1, 2, 3),
            (None, [Perm((0, 1))], [Perm((0, 2, 1)), Perm((0, 1, 2))]),
            (True, False),
            (True, False),
        )
    ]


def ignoreparent(strategy):
    return [strategy(ignore_parent=True), strategy(ignore_parent=False)]


def interleaving_unions_ignoreparent_workable(strategy):
    return [
        strategy(
            interleaving=interleaving,
            unions=unions,
            ignore_parent=ignore_parent,
            workable=workable,
        )
        for interleaving, unions, ignore_parent, workable in product(
            (None, "all", "monotone"),
            (True, False),
            (True, False),
            (True, False),
        )
    ]


def maxlen(strategy):
    return [strategy(maxlen=maxlen) for maxlen in (1, 2, 3)]


def subreqs_partial_ignoreparent_dirs(strategy):
    return [
        strategy(
            subreqs=subreqs, partial=partial, ignore_parent=ignore_parent, dirs=dirs
        )
        for subreqs, partial, ignore_parent, dirs in product(
            (True, False),
            (True, False),
            (True, False),
            ([DIR_SOUTH], [DIR_EAST, DIR_WEST], [DIR_NORTH, DIR_SOUTH], DIRS),
        )
    ]


def pointonly_partial_ignoreparent_dirs(strategy):
    return [
        strategy(
            point_only=point_only,
            partial=partial,
            ignore_parent=ignore_parent,
            dirs=dirs,
        )
        for point_only, partial, ignore_parent, dirs in product(
            (True, False),
            (True, False),
            (True, False),
            ([DIR_SOUTH], [DIR_EAST, DIR_WEST], [DIR_NORTH, DIR_SOUTH], DIRS),
        )
    ]


def partition_ignoreparent_workable(strategy):
    return [
        strategy(partition=partition, ignore_parent=ignore_parent, workable=workable)
        for partition, ignore_parent, workable in product(
            (
                [[(2, 1), (0, 1)], [(1, 0)]],
                (((0, 0), (0, 2)), ((0, 1),), ((3, 3), (4, 3))),
            ),
            (True, False),
            (True, False),
        )
    ]


def gps_ignoreparent(strategy):
    return [
        strategy(gps=gps, ignore_parent=ignore_parent)
        for gps, ignore_parent in product(
            (
                (GriddedPerm((0,), ((0, 0),)),),
                (GriddedPerm.single_cell((0, 1, 2), (2, 1)),),
                (
                    GriddedPerm((0, 1), ((0, 1), (1, 1))),
                    GriddedPerm((1, 0), ((2, 2), (3, 1))),
                ),
            ),
            (True, False),
        )
    ]


def gps_ignoreparent_limited(factory):
    return [
        factory(
            extra_basis=list(basis),
            ignore_parent=ignore_parent,
            limited_insertion=limited_insertion,
        )
        for basis, ignore_parent, limited_insertion in product(
            ((Perm((0,)),), (Perm((0, 1, 2)),), (Perm((0, 1)), Perm((1, 0)))),
            (True, False),
            (True, False),
        )
    ]


def gps_indices_direction_owncol_ownrow_ignoreparent_includeempty(strategy):
    return [
        strategy(
            gps=gps,
            indices=indices,
            direction=direction,
            own_col=own_col,
            own_row=own_row,
            ignore_parent=ignore_parent,
            include_empty=include_empty,
        )
        for (
            gps,
            indices,
        ), direction, own_col, own_row, ignore_parent, include_empty in product(
            (
                ((GriddedPerm((0,), ((0, 0),)),), (0,)),
                ((GriddedPerm.single_cell((0, 1, 2), (2, 1)),), (1,)),
                (
                    (
                        GriddedPerm((0, 1), ((0, 1), (1, 1))),
                        GriddedPerm((1, 0), ((2, 2), (3, 1))),
                    ),
                    (1, 0),
                ),
            ),
            (DIR_EAST, DIR_WEST, DIR_NORTH, DIR_SOUTH),
            (True, False),
            (True, False),
            (True, False),
            (True, False),
        )
    ]


def row_col_partial_ignoreparent_direction(strategy):
    return [
        strategy(
            place_row=place_row,
            place_col=place_col,
            partial=partial,
            ignore_parent=ignore_parent,
            dirs=dirs,
        )
        for place_row, place_col, partial, ignore_parent, dirs in product(
            (True, False),
            (True, False),
            (True, False),
            (True, False),
            ([DIR_SOUTH], [DIR_EAST, DIR_WEST], [DIR_NORTH, DIR_SOUTH], DIRS),
        )
        if place_row or place_col
    ]


def use_symmetries(strategy):
    return [strategy(use_symmetries=False), strategy(use_symmetries=True)]


def sliding_strategy_arguments(strategy):
    lis = [
        strategy(av_12=av_12, av_123=av_123, symmetry_type=symmetry_type)
        for av_12, av_123, symmetry_type in product((0, 2, 4), (1, 3, 5), (0, 1, 2, 3))
    ]
    return lis


def short_length_arguments(strategy):
    return [
        strategy(basis=basis, short_length=short_length, ignore_parent=ignore_parent)
        for short_length in range(4)
        for ignore_parent in (True, False)
        for basis in (
            None,
            (Perm((0, 1, 2)),),
            (Perm((0, 1, 2, 3)), Perm((0, 1, 3, 2))),
        )
    ]


def indices_and_row(strategy):
    return [
        strategy(idx1, idx2, row)
        for idx1 in range(3)
        for idx2 in range(3)
        for row in (True, False)
    ]


strategy_objects = (
    maxreqlen_extrabasis_ignoreparent_one_cell_only(CellInsertionFactory)
    + ignoreparent(FactorInsertionFactory)
    + interleaving_unions_ignoreparent_workable(FactorFactory)
    + maxlen(ObstructionInferralFactory)
    + ignoreparent(AllPlacementsFactory)
    + maxreqlen_extrabasis_ignoreparent(RequirementExtensionFactory)
    + maxreqlen_extrabasis_ignoreparent(RequirementInsertionFactory)
    + subreqs_partial_ignoreparent_dirs(RequirementPlacementFactory)
    + [SymmetriesFactory(), BasicVerificationStrategy(), EmptyCellInferralFactory()]
    + partition_ignoreparent_workable(FactorStrategy)
    + partition_ignoreparent_workable(FactorWithInterleavingStrategy)
    + partition_ignoreparent_workable(FactorWithMonotoneInterleavingStrategy)
    + ignoreparent(DatabaseVerificationStrategy)
    + ignoreparent(LocallyFactorableVerificationStrategy)
    + ignoreparent(ElementaryVerificationStrategy)
    + ignoreparent(LocalVerificationStrategy)
    + ignoreparent(MonotoneTreeVerificationStrategy)
    + ignoreparent(InsertionEncodingVerificationStrategy)
    + [ObstructionTransitivityFactory()]
    + [
        OneByOneVerificationStrategy(
            basis=[Perm((0, 1, 2)), Perm((2, 1, 0, 3))], ignore_parent=True
        ),
        OneByOneVerificationStrategy(
            basis=[Perm((2, 1, 0, 3))], ignore_parent=False, symmetry=True
        ),
        OneByOneVerificationStrategy(basis=[], ignore_parent=False, symmetry=False),
        OneByOneVerificationStrategy(basis=None, ignore_parent=False, symmetry=False),
    ]
    + [
        NoRootCellVerificationStrategy(
            basis=[Perm((0, 1, 2)), Perm((2, 1, 0, 3))], ignore_parent=True
        ),
        NoRootCellVerificationStrategy(
            basis=[Perm((2, 1, 0, 3))], ignore_parent=False, symmetry=True
        ),
        NoRootCellVerificationStrategy(basis=[], ignore_parent=False, symmetry=False),
        NoRootCellVerificationStrategy(basis=None, ignore_parent=False, symmetry=False),
    ]
    + [
        SubclassVerificationFactory(perms_to_check=[Perm((0, 1, 2)), Perm((1, 0))]),
        SubclassVerificationFactory(perms_to_check=list(Perm.up_to_length(3))),
        SubclassVerificationStrategy(
            subclass_basis=[Perm((0, 1, 2)), Perm((1, 0))], ignore_parent=True
        ),
        SubclassVerificationStrategy(
            subclass_basis=list(Perm.up_to_length(3)), ignore_parent=False
        ),
    ]
    + pointonly_partial_ignoreparent_dirs(PatternPlacementFactory)
    + ignoreparent(RequirementCorroborationFactory)
    + gps_ignoreparent(RequirementInsertionStrategy)
    + gps_ignoreparent_limited(RequirementInsertionFactory)
    + gps_indices_direction_owncol_ownrow_ignoreparent_includeempty(
        RequirementPlacementStrategy
    )
    + maxreqlen_extrabasis_ignoreparent_maxnumreq(RootInsertionFactory)
    + row_col_partial_ignoreparent_direction(RowAndColumnPlacementFactory)
    + use_symmetries(SlidingFactory)
    + sliding_strategy_arguments(SlidingStrategy)
    + short_length_arguments(ShortObstructionVerificationStrategy)
    + [RowColumnSeparationStrategy(), SubobstructionInferralFactory()]
    + [FusionStrategy(row_idx=1)]
    + [FusionStrategy(col_idx=3)]
    + [ComponentFusionStrategy(row_idx=1)]
    + [ComponentFusionStrategy(col_idx=3)]
    + [ComponentFusionStrategy(col_idx=3)]
    + [FusionFactory(tracked=True), FusionFactory(tracked=False)]
    + [DeflationFactory(tracked=True), DeflationFactory(tracked=False)]
    + [ComponentFusionFactory()]
    + [ObstructionInferralStrategy([GriddedPerm((0, 1, 2), ((0, 0), (1, 1), (1, 2)))])]
    + [
        SplittingStrategy(),
        SplittingStrategy("none"),
        SplittingStrategy("monotone"),
        SplittingStrategy("all"),
    ]
    + [RearrangeAssumptionFactory()]
    + [
        RearrangeAssumptionStrategy(
            TrackingAssumption(
                [GriddedPerm((0,), [(0, 0)]), GriddedPerm((0,), [(1, 0)])]
            ),
            TrackingAssumption([GriddedPerm((0,), [(0, 0)])]),
        )
    ]
<<<<<<< HEAD
    + [AssumptionAndPointJumpingFactory()]
    + indices_and_row(PointJumpingStrategy)
    + indices_and_row(AssumptionJumpingStrategy)
    + indices_and_row(AssumptionAndPointJumpingStrategy)
=======
    + [PointJumpingFactory()]
    + [MonotoneSlidingFactory(), GeneralizedSlidingStrategy(1)]
    + indices_and_row(PointJumpingStrategy)
    + [TargetedCellInsertionFactory()]
>>>>>>> 0ec3b0dd
)

__location__ = os.path.realpath(os.path.join(os.getcwd(), os.path.dirname(__file__)))
with open(os.path.join(__location__, "old_rule_json.jsonl")) as fp:
    strategy_dicts = list(map(json.loads, fp.readlines()))


@pytest.mark.parametrize("strategy", strategy_objects)
def test_json_encoding(strategy):
    strategy_new = json_encode_decode(strategy)
    print(strategy)
    assert_same_strategy(strategy, strategy_new)


@pytest.mark.parametrize("strategy", strategy_objects)
def test_repr_encoding(strategy):
    strategy_new = repr_encode_decode(strategy)
    print(strategy)
    print(repr(strategy))
    print(strategy.to_jsonable())
    assert_same_strategy(strategy, strategy_new)


@pytest.mark.parametrize("strat_dict", strategy_dicts)
def test_old_json_compatibility(strat_dict):
    Strategy.from_dict(strat_dict)<|MERGE_RESOLUTION|>--- conflicted
+++ resolved
@@ -440,17 +440,13 @@
             TrackingAssumption([GriddedPerm((0,), [(0, 0)])]),
         )
     ]
-<<<<<<< HEAD
     + [AssumptionAndPointJumpingFactory()]
     + indices_and_row(PointJumpingStrategy)
     + indices_and_row(AssumptionJumpingStrategy)
     + indices_and_row(AssumptionAndPointJumpingStrategy)
-=======
-    + [PointJumpingFactory()]
     + [MonotoneSlidingFactory(), GeneralizedSlidingStrategy(1)]
     + indices_and_row(PointJumpingStrategy)
     + [TargetedCellInsertionFactory()]
->>>>>>> 0ec3b0dd
 )
 
 __location__ = os.path.realpath(os.path.join(os.getcwd(), os.path.dirname(__file__)))
