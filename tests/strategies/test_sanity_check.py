--- conflicted
+++ resolved
@@ -8,12 +8,9 @@
 from tilings.map import RowColMap
 from tilings.parameter_counter import ParameterCounter, PreimageCounter
 from tilings.strategies.factor import FactorStrategy
-<<<<<<< HEAD
-=======
 from tilings.strategies.fusion import FusionStrategy
 from tilings.strategies.obstruction_inferral import ObstructionInferralStrategy
 from tilings.strategies.rearrange_assumption import RearrangeAssumptionStrategy
->>>>>>> 03b08dc2
 from tilings.strategies.requirement_insertion import RequirementInsertionStrategy
 from tilings.strategies.requirement_placement import RequirementPlacementStrategy
 
@@ -1411,10 +1408,7 @@
         ignore_parent=False,
         include_empty=True,
     )
-<<<<<<< HEAD
     rule = strat(t)
-    rule.sanity_check(2)
-=======
     rule.sanity_check(2)
 
 
@@ -1531,5 +1525,4 @@
     )
     rule = EquivalencePathRule([strategy(tiling).to_reverse_rule(0)])
     for i in range(5):
-        rule.sanity_check(i)
->>>>>>> 03b08dc2
+        rule.sanity_check(i)