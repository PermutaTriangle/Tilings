import itertools
import pickle

import pytest

from comb_spec_searcher.strategies.rule import EquivalencePathRule
from tilings import GriddedPerm, Tiling
from tilings.assumptions import TrackingAssumption
from tilings.strategies.assumption_insertion import AddAssumptionsStrategy
from tilings.strategies.factor import FactorStrategy
from tilings.strategies.fusion import FusionStrategy
from tilings.strategies.rearrange_assumption import RearrangeAssumptionStrategy
from tilings.strategies.requirement_insertion import RequirementInsertionStrategy
from tilings.strategies.requirement_placement import RequirementPlacementStrategy
from tilings.strategies.sliding import SlidingFactory

rules_to_check = [
    RequirementInsertionStrategy(
        gps=frozenset({GriddedPerm((0,), ((0, 0),))}), ignore_parent=True
    )(
        Tiling(
            obstructions=(
                GriddedPerm((0, 1), ((0, 0), (0, 0))),
                GriddedPerm((0, 1), ((0, 0), (1, 0))),
                GriddedPerm((0, 1), ((1, 0), (1, 0))),
                GriddedPerm((1, 0), ((0, 0), (1, 0))),
                GriddedPerm((1, 0), ((1, 0), (1, 0))),
            ),
            requirements=((GriddedPerm((0,), ((1, 0),)),),),
            assumptions=(TrackingAssumption((GriddedPerm((0,), ((0, 0),)),)),),
        )
    ),
    RequirementInsertionStrategy(
        gps=frozenset({GriddedPerm((0,), ((2, 0),))}), ignore_parent=True
    )(
        Tiling(
            obstructions=(
                GriddedPerm((0, 1), ((1, 0), (1, 0))),
                GriddedPerm((0, 1), ((2, 0), (2, 0))),
                GriddedPerm((0, 1), ((2, 0), (3, 0))),
                GriddedPerm((0, 1), ((3, 0), (3, 0))),
                GriddedPerm((1, 0), ((0, 0), (2, 0))),
                GriddedPerm((1, 0), ((0, 0), (3, 0))),
                GriddedPerm((1, 0), ((2, 0), (2, 0))),
                GriddedPerm((1, 0), ((2, 0), (3, 0))),
                GriddedPerm((1, 0), ((3, 0), (3, 0))),
                GriddedPerm((0, 1, 2), ((0, 0), (0, 0), (0, 0))),
                GriddedPerm((0, 1, 2), ((0, 0), (0, 0), (1, 0))),
                GriddedPerm((0, 1, 2), ((0, 0), (0, 0), (2, 0))),
                GriddedPerm((0, 1, 2), ((0, 0), (0, 0), (3, 0))),
                GriddedPerm((0, 1, 2), ((0, 0), (1, 0), (2, 0))),
                GriddedPerm((0, 1, 2), ((0, 0), (1, 0), (3, 0))),
                GriddedPerm((0, 2, 1), ((0, 0), (0, 0), (1, 0))),
                GriddedPerm((1, 0, 2), ((0, 0), (0, 0), (0, 0))),
            ),
            requirements=(
                (GriddedPerm((0,), ((0, 0),)),),
                (GriddedPerm((0,), ((3, 0),)),),
            ),
            assumptions=(TrackingAssumption((GriddedPerm((0,), ((3, 0),)),)),),
        )
    ),
    FusionStrategy(col_idx=1, tracked=True)(
        Tiling(
            obstructions=(
                GriddedPerm((0,), ((0, 0),)),
                GriddedPerm((0,), ((1, 0),)),
                GriddedPerm((0,), ((1, 1),)),
                GriddedPerm((0,), ((2, 0),)),
                GriddedPerm((0,), ((2, 1),)),
                GriddedPerm((0,), ((3, 1),)),
                GriddedPerm((0,), ((3, 2),)),
                GriddedPerm((0, 1), ((1, 2), (1, 2))),
                GriddedPerm((0, 1), ((1, 2), (2, 2))),
                GriddedPerm((0, 1), ((2, 2), (2, 2))),
                GriddedPerm((0, 1), ((3, 0), (3, 0))),
                GriddedPerm((0, 1, 2), ((0, 1), (0, 1), (0, 2))),
                GriddedPerm((0, 1, 2), ((0, 1), (0, 2), (0, 2))),
                GriddedPerm((0, 1, 2), ((0, 1), (0, 2), (1, 2))),
                GriddedPerm((0, 1, 2), ((0, 1), (0, 2), (2, 2))),
                GriddedPerm((0, 2, 1), ((0, 1), (0, 1), (0, 1))),
                GriddedPerm((0, 2, 1), ((0, 1), (1, 2), (1, 2))),
                GriddedPerm((0, 2, 1), ((0, 1), (1, 2), (2, 2))),
                GriddedPerm((0, 2, 1), ((0, 1), (2, 2), (2, 2))),
                GriddedPerm((1, 0, 2), ((0, 2), (0, 1), (1, 2))),
                GriddedPerm((1, 0, 2), ((0, 2), (0, 1), (2, 2))),
                GriddedPerm((2, 0, 1), ((0, 1), (0, 1), (0, 1))),
                GriddedPerm((0, 1, 3, 2), ((0, 2), (0, 2), (0, 2), (0, 2))),
                GriddedPerm((0, 1, 3, 2), ((0, 2), (0, 2), (0, 2), (1, 2))),
                GriddedPerm((0, 1, 3, 2), ((0, 2), (0, 2), (0, 2), (2, 2))),
                GriddedPerm((0, 1, 3, 2), ((0, 2), (0, 2), (1, 2), (1, 2))),
                GriddedPerm((0, 1, 3, 2), ((0, 2), (0, 2), (1, 2), (2, 2))),
                GriddedPerm((0, 1, 3, 2), ((0, 2), (0, 2), (2, 2), (2, 2))),
                GriddedPerm((0, 2, 1, 3), ((0, 2), (0, 2), (0, 2), (0, 2))),
                GriddedPerm((0, 2, 1, 3), ((0, 2), (0, 2), (0, 2), (1, 2))),
                GriddedPerm((0, 2, 1, 3), ((0, 2), (0, 2), (0, 2), (2, 2))),
                GriddedPerm((0, 2, 3, 1), ((0, 2), (0, 2), (0, 2), (0, 2))),
                GriddedPerm((0, 2, 3, 1), ((0, 2), (0, 2), (0, 2), (1, 2))),
                GriddedPerm((0, 2, 3, 1), ((0, 2), (0, 2), (0, 2), (2, 2))),
                GriddedPerm((0, 2, 3, 1), ((0, 2), (0, 2), (1, 2), (1, 2))),
                GriddedPerm((0, 2, 3, 1), ((0, 2), (0, 2), (1, 2), (2, 2))),
                GriddedPerm((0, 2, 3, 1), ((0, 2), (0, 2), (2, 2), (2, 2))),
                GriddedPerm((2, 0, 1, 3), ((0, 2), (0, 2), (0, 2), (0, 2))),
                GriddedPerm((2, 0, 1, 3), ((0, 2), (0, 2), (0, 2), (1, 2))),
                GriddedPerm((2, 0, 1, 3), ((0, 2), (0, 2), (0, 2), (2, 2))),
            ),
            requirements=(
                (GriddedPerm((0,), ((1, 2),)),),
                (GriddedPerm((0,), ((2, 2),)),),
                (GriddedPerm((0,), ((3, 0),)),),
            ),
            assumptions=(
                TrackingAssumption(
                    (
                        GriddedPerm((0,), ((2, 2),)),
                        GriddedPerm((0,), ((3, 0),)),
                    )
                ),
            ),
        )
    ),
    RequirementInsertionStrategy(
        gps=frozenset({GriddedPerm((0,), ((0, 2),))}), ignore_parent=True
    )(
        Tiling(
            obstructions=(
                GriddedPerm((0, 1), ((0, 1), (0, 1))),
                GriddedPerm((0, 1), ((0, 1), (0, 2))),
                GriddedPerm((0, 1), ((0, 2), (0, 2))),
                GriddedPerm((1, 0), ((0, 1), (0, 0))),
                GriddedPerm((1, 0), ((0, 1), (0, 1))),
                GriddedPerm((1, 0), ((0, 2), (0, 0))),
                GriddedPerm((1, 0), ((0, 2), (0, 1))),
                GriddedPerm((1, 0), ((0, 2), (0, 2))),
                GriddedPerm((0, 1, 2), ((0, 0), (0, 0), (0, 0))),
                GriddedPerm((0, 1, 2), ((0, 0), (0, 0), (0, 1))),
                GriddedPerm((0, 1, 2), ((0, 0), (0, 0), (0, 2))),
                GriddedPerm((0, 2, 1), ((0, 0), (0, 0), (0, 0))),
                GriddedPerm((1, 2, 0), ((0, 0), (0, 0), (0, 0))),
            ),
            requirements=((GriddedPerm((0,), ((0, 1),)),),),
            assumptions=(TrackingAssumption((GriddedPerm((0,), ((0, 2),)),)),),
        )
    ),
    FactorStrategy([[(0, 0)], [(1, 1)]])(
        Tiling(
            obstructions=(
                GriddedPerm((0, 1), ((0, 0), (0, 0))),
                GriddedPerm((1, 0), ((1, 1), (1, 1))),
            ),
        )
    ),
    FactorStrategy([[(0, 0)], [(1, 1)], [(2, 2)]])(
        Tiling(
            obstructions=(
                GriddedPerm((0, 1), ((0, 0), (0, 0))),
                GriddedPerm((1, 0), ((1, 1), (1, 1))),
                GriddedPerm((0, 1), ((2, 2), (2, 2))),
                GriddedPerm((1, 0), ((2, 2), (2, 2))),
            ),
            requirements=(
                (GriddedPerm((0,), ((0, 0),)),),
                (GriddedPerm((0,), ((2, 2),)),),
            ),
        )
    ),
    FactorStrategy([[(0, 0)], [(1, 1)]])(
        Tiling(
            obstructions=(
                GriddedPerm((0, 1), ((0, 0), (0, 0))),
                GriddedPerm((1, 0), ((1, 1), (1, 1))),
            ),
            assumptions=(TrackingAssumption((GriddedPerm((0,), ((0, 0),)),)),),
        )
    ),
    FactorStrategy([[(0, 0)], [(1, 1)], [(2, 2)]])(
        Tiling(
            obstructions=(
                GriddedPerm((0, 1), ((0, 0), (0, 0))),
                GriddedPerm((1, 0), ((1, 1), (1, 1))),
                GriddedPerm((0, 1), ((2, 2), (2, 2))),
                GriddedPerm((1, 0), ((2, 2), (2, 2))),
            ),
            requirements=(
                (GriddedPerm((0,), ((0, 0),)),),
                (GriddedPerm((0,), ((2, 2),)),),
            ),
            assumptions=(
                TrackingAssumption((GriddedPerm((0,), ((0, 0),)),)),
                TrackingAssumption(
                    (GriddedPerm((0,), ((0, 0),)), GriddedPerm((0,), ((2, 2),))),
                ),
            ),
        ),
    ),
    FactorStrategy([[(0, 0)], [(1, 1)], [(2, 2)]])(
        Tiling(
            obstructions=(
                GriddedPerm((0, 1), ((0, 0), (0, 0))),
                GriddedPerm((1, 0), ((1, 1), (1, 1))),
                GriddedPerm((0, 1), ((2, 2), (2, 2))),
                GriddedPerm((1, 0), ((2, 2), (2, 2))),
            ),
            requirements=(
                (GriddedPerm((0,), ((0, 0),)),),
                (GriddedPerm((0,), ((2, 2),)),),
            ),
            assumptions=(
                TrackingAssumption((GriddedPerm((0,), ((0, 0),)),)),
                TrackingAssumption((GriddedPerm((0,), ((2, 2),)),)),
            ),
        ),
    ),
    list(
        SlidingFactory(use_symmetries=True)(
            Tiling(
                obstructions=(
                    GriddedPerm((1, 0), ((2, 0), (2, 0))),
                    GriddedPerm((2, 1, 0), ((1, 0), (1, 0), (1, 0))),
                    GriddedPerm((2, 1, 0), ((1, 0), (1, 0), (2, 0))),
                    GriddedPerm((2, 1, 0), ((1, 0), (1, 0), (3, 0))),
                    GriddedPerm((2, 1, 0), ((1, 0), (2, 0), (3, 0))),
                    GriddedPerm((2, 1, 0), ((1, 0), (3, 0), (3, 0))),
                    GriddedPerm((2, 1, 0), ((2, 0), (3, 0), (3, 0))),
                    GriddedPerm((2, 1, 0), ((3, 0), (3, 0), (3, 0))),
                    GriddedPerm((0, 3, 2, 1), ((0, 0), (0, 0), (0, 0), (0, 0))),
                    GriddedPerm((0, 3, 2, 1), ((0, 0), (0, 0), (0, 0), (1, 0))),
                    GriddedPerm((0, 3, 2, 1), ((0, 0), (0, 0), (0, 0), (2, 0))),
                    GriddedPerm((0, 3, 2, 1), ((0, 0), (0, 0), (0, 0), (3, 0))),
                    GriddedPerm((0, 3, 2, 1), ((0, 0), (0, 0), (1, 0), (1, 0))),
                    GriddedPerm((0, 3, 2, 1), ((0, 0), (0, 0), (1, 0), (2, 0))),
                    GriddedPerm((0, 3, 2, 1), ((0, 0), (0, 0), (1, 0), (3, 0))),
                    GriddedPerm((0, 3, 2, 1), ((0, 0), (0, 0), (2, 0), (3, 0))),
                    GriddedPerm((0, 3, 2, 1), ((0, 0), (0, 0), (3, 0), (3, 0))),
                ),
                requirements=(),
                assumptions=(
                    TrackingAssumption((GriddedPerm((0,), ((2, 0),)),)),
                    TrackingAssumption(
                        (GriddedPerm((0,), ((2, 0),)), GriddedPerm((0,), ((3, 0),)))
                    ),
                    TrackingAssumption((GriddedPerm((0,), ((3, 0),)),)),
                ),
            )
        )
    )[1],
    RequirementInsertionStrategy(
        gps=frozenset({GriddedPerm((0,), ((2, 0),))}), ignore_parent=True
    )(
        Tiling(
            obstructions=(
                GriddedPerm((0, 1), ((1, 0), (1, 0))),
                GriddedPerm((0, 1), ((2, 0), (2, 0))),
                GriddedPerm((0, 1), ((2, 0), (3, 0))),
                GriddedPerm((0, 1), ((3, 0), (3, 0))),
                GriddedPerm((1, 0), ((0, 0), (2, 0))),
                GriddedPerm((1, 0), ((0, 0), (3, 0))),
                GriddedPerm((1, 0), ((2, 0), (2, 0))),
                GriddedPerm((1, 0), ((2, 0), (3, 0))),
                GriddedPerm((1, 0), ((3, 0), (3, 0))),
                GriddedPerm((0, 1, 2), ((0, 0), (0, 0), (0, 0))),
                GriddedPerm((0, 1, 2), ((0, 0), (0, 0), (1, 0))),
                GriddedPerm((0, 1, 2), ((0, 0), (0, 0), (2, 0))),
                GriddedPerm((0, 1, 2), ((0, 0), (0, 0), (3, 0))),
                GriddedPerm((0, 1, 2), ((0, 0), (1, 0), (2, 0))),
                GriddedPerm((0, 1, 2), ((0, 0), (1, 0), (3, 0))),
                GriddedPerm((0, 2, 1), ((0, 0), (0, 0), (1, 0))),
                GriddedPerm((1, 0, 2), ((0, 0), (0, 0), (0, 0))),
            ),
            requirements=(
                (GriddedPerm((0,), ((0, 0),)),),
                (GriddedPerm((0,), ((3, 0),)),),
            ),
            assumptions=(TrackingAssumption((GriddedPerm((0,), ((3, 0),)),)),),
        )
    ),
    RequirementInsertionStrategy(
        gps=frozenset({GriddedPerm((0,), ((0, 2),))}), ignore_parent=True
    )(
        Tiling(
            obstructions=(
                GriddedPerm((0, 1), ((0, 1), (0, 1))),
                GriddedPerm((0, 1), ((0, 1), (0, 2))),
                GriddedPerm((0, 1), ((0, 2), (0, 2))),
                GriddedPerm((1, 0), ((0, 1), (0, 0))),
                GriddedPerm((1, 0), ((0, 1), (0, 1))),
                GriddedPerm((1, 0), ((0, 2), (0, 0))),
                GriddedPerm((1, 0), ((0, 2), (0, 1))),
                GriddedPerm((1, 0), ((0, 2), (0, 2))),
                GriddedPerm((0, 1, 2), ((0, 0), (0, 0), (0, 0))),
                GriddedPerm((0, 1, 2), ((0, 0), (0, 0), (0, 1))),
                GriddedPerm((0, 1, 2), ((0, 0), (0, 0), (0, 2))),
                GriddedPerm((0, 2, 1), ((0, 0), (0, 0), (0, 0))),
                GriddedPerm((1, 2, 0), ((0, 0), (0, 0), (0, 0))),
            ),
            requirements=((GriddedPerm((0,), ((0, 1),)),),),
            assumptions=(TrackingAssumption((GriddedPerm((0,), ((0, 2),)),)),),
        )
    ),
    FusionStrategy(row_idx=2, tracked=True)(
        Tiling(
            obstructions=(
                GriddedPerm((0, 1), ((0, 2), (0, 2))),
                GriddedPerm((0, 1), ((0, 2), (0, 3))),
                GriddedPerm((0, 1), ((0, 3), (0, 3))),
                GriddedPerm((0, 1, 2), ((0, 1), (0, 1), (0, 1))),
                GriddedPerm((0, 1, 2), ((0, 1), (0, 1), (0, 2))),
                GriddedPerm((0, 1, 2), ((0, 1), (0, 1), (0, 3))),
                GriddedPerm((0, 1, 2, 3), ((0, 0), (0, 0), (0, 0), (0, 0))),
                GriddedPerm((0, 1, 2, 3), ((0, 0), (0, 0), (0, 0), (0, 1))),
                GriddedPerm((0, 1, 2, 3), ((0, 0), (0, 0), (0, 0), (0, 2))),
                GriddedPerm((0, 1, 2, 3), ((0, 0), (0, 0), (0, 0), (0, 3))),
                GriddedPerm((0, 1, 2, 3), ((0, 0), (0, 0), (0, 1), (0, 1))),
                GriddedPerm((0, 1, 2, 3), ((0, 0), (0, 0), (0, 1), (0, 2))),
                GriddedPerm((0, 1, 2, 3), ((0, 0), (0, 0), (0, 1), (0, 3))),
            ),
            requirements=(),
            assumptions=(
                TrackingAssumption((GriddedPerm((0,), ((0, 1),)),)),
                TrackingAssumption(
                    (GriddedPerm((0,), ((0, 1),)), GriddedPerm((0,), ((0, 2),)))
                ),
                TrackingAssumption((GriddedPerm((0,), ((0, 3),)),)),
            ),
        )
    ),
    FusionStrategy(row_idx=3, tracked=True)(
        Tiling(
            obstructions=(
                GriddedPerm((0, 1), ((0, 2), (0, 2))),
                GriddedPerm((0, 1), ((1, 1), (1, 1))),
                GriddedPerm((0, 1), ((1, 3), (1, 3))),
                GriddedPerm((0, 1), ((1, 3), (1, 4))),
                GriddedPerm((0, 1), ((1, 4), (1, 4))),
                GriddedPerm((1, 0), ((0, 2), (0, 2))),
                GriddedPerm((0, 1, 2), ((1, 0), (1, 0), (1, 0))),
                GriddedPerm((0, 1, 2), ((1, 0), (1, 0), (1, 1))),
            ),
            requirements=((GriddedPerm((0,), ((0, 2),)),),),
            assumptions=(
                TrackingAssumption(
                    (GriddedPerm((0,), ((0, 2),)), GriddedPerm((0,), ((1, 1),)))
                ),
                TrackingAssumption(
                    (GriddedPerm((0,), ((1, 3),)), GriddedPerm((0,), ((1, 4),)))
                ),
                TrackingAssumption((GriddedPerm((0,), ((1, 4),)),)),
            ),
        )
    ),
    FusionStrategy(row_idx=1, tracked=True)(
        Tiling(
            obstructions=(
                GriddedPerm((0, 1), ((0, 0), (0, 0))),
                GriddedPerm((0, 1), ((0, 1), (0, 1))),
                GriddedPerm((0, 1), ((0, 1), (0, 2))),
                GriddedPerm((0, 1), ((0, 2), (0, 2))),
                GriddedPerm((0, 1), ((0, 4), (0, 4))),
                GriddedPerm((0, 1), ((1, 3), (1, 3))),
                GriddedPerm((1, 0), ((1, 3), (1, 3))),
            ),
            requirements=((GriddedPerm((0,), ((1, 3),)),),),
            assumptions=(
                TrackingAssumption((GriddedPerm((0,), ((0, 1),)),)),
                TrackingAssumption(
                    (GriddedPerm((0,), ((0, 1),)), GriddedPerm((0,), ((0, 2),)))
                ),
                TrackingAssumption((GriddedPerm((0,), ((0, 2),)),)),
                TrackingAssumption(
                    (GriddedPerm((0,), ((0, 4),)), GriddedPerm((0,), ((1, 3),)))
                ),
            ),
        )
    ),
    FusionStrategy(row_idx=1, col_idx=None, tracked=True)(
        Tiling(
            obstructions=(
                GriddedPerm((0, 1), ((0, 0), (0, 0))),
                GriddedPerm((0, 1, 2), ((0, 0), (0, 1), (0, 1))),
                GriddedPerm((0, 1, 2), ((0, 0), (0, 1), (0, 2))),
                GriddedPerm((0, 1, 2), ((0, 0), (0, 2), (0, 2))),
                GriddedPerm((0, 1, 2), ((0, 1), (0, 1), (0, 1))),
                GriddedPerm((0, 1, 2), ((0, 1), (0, 1), (0, 2))),
                GriddedPerm((0, 1, 2), ((0, 1), (0, 2), (0, 2))),
                GriddedPerm((0, 1, 2), ((0, 2), (0, 2), (0, 2))),
            ),
            assumptions=(
                TrackingAssumption((GriddedPerm((0,), ((0, 0),)),)),
                TrackingAssumption(
                    (GriddedPerm((0,), ((0, 0),)), GriddedPerm((0,), ((0, 1),)))
                ),
                TrackingAssumption(
                    (
                        GriddedPerm((0,), ((0, 0),)),
                        GriddedPerm((0,), ((0, 1),)),
                        GriddedPerm((0,), ((0, 2),)),
                    )
                ),
                TrackingAssumption(
                    (GriddedPerm((0,), ((0, 0),)), GriddedPerm((0,), ((0, 2),)))
                ),
                TrackingAssumption((GriddedPerm((0,), ((0, 2),)),)),
            ),
        )
    ),
<<<<<<< HEAD
    RearrangeAssumptionStrategy(
        assumption=TrackingAssumption(
            (GriddedPerm((0,), ((0, 0),)), GriddedPerm((0,), ((1, 0),)))
        ),
        sub_assumption=TrackingAssumption((GriddedPerm((0,), ((1, 0),)),)),
=======
    RequirementPlacementStrategy(
        gps=(GriddedPerm((0,), ((0, 0),)),),
        indices=(0,),
        direction=3,
        own_col=True,
        own_row=True,
        ignore_parent=False,
        include_empty=True,
    )(
        Tiling(
            obstructions=(GriddedPerm((1, 2, 0), ((0, 0), (0, 0), (0, 0))),),
            requirements=(),
            assumptions=(TrackingAssumption((GriddedPerm((0,), ((0, 0),)),)),),
        )
    ),
    RequirementInsertionStrategy(
        gps=frozenset({GriddedPerm((0,), ((1, 1),))}), ignore_parent=False
>>>>>>> c428b829
    )(
        Tiling(
            obstructions=(
                GriddedPerm((0, 1), ((0, 0), (0, 0))),
<<<<<<< HEAD
                GriddedPerm((0, 1), ((1, 0), (1, 0))),
                GriddedPerm((0, 1), ((2, 0), (2, 0))),
            ),
            requirements=(),
            assumptions=(
                TrackingAssumption(
                    (GriddedPerm((0,), ((0, 0),)), GriddedPerm((0,), ((1, 0),)))
                ),
                TrackingAssumption((GriddedPerm((0,), ((1, 0),)),)),
            ),
        )
    ),
    AddAssumptionsStrategy(
        assumptions=(
            TrackingAssumption(
                (GriddedPerm((0,), ((0, 0),)), GriddedPerm((0,), ((1, 0),)))
            ),
        ),
        workable=False,
    )(
        Tiling(
            obstructions=(
                GriddedPerm((0, 1), ((0, 0), (0, 0))),
                GriddedPerm((0, 1), ((1, 0), (1, 0))),
                GriddedPerm((0, 1), ((2, 0), (2, 0))),
            ),
            requirements=(),
            assumptions=(),
=======
                GriddedPerm((0, 1), ((1, 1), (1, 1))),
                GriddedPerm((1, 0), ((1, 1), (1, 1))),
                GriddedPerm((0, 1, 2), ((0, 0), (1, 0), (1, 1))),
                GriddedPerm((0, 1, 2), ((1, 0), (1, 0), (1, 1))),
                GriddedPerm((0, 2, 1), ((0, 0), (1, 1), (1, 0))),
                GriddedPerm((1, 0, 2), ((0, 0), (0, 0), (1, 1))),
                GriddedPerm((0, 1, 2, 3), ((0, 0), (1, 0), (1, 0), (1, 0))),
                GriddedPerm((0, 1, 2, 3), ((1, 0), (1, 0), (1, 0), (1, 0))),
                GriddedPerm((0, 1, 3, 2), ((0, 0), (1, 0), (1, 0), (1, 0))),
                GriddedPerm((0, 1, 3, 2), ((1, 0), (1, 0), (1, 0), (1, 0))),
                GriddedPerm((0, 2, 1, 3), ((0, 0), (1, 0), (1, 0), (1, 0))),
                GriddedPerm((0, 2, 1, 3), ((1, 0), (1, 0), (1, 0), (1, 0))),
                GriddedPerm((0, 2, 3, 1), ((0, 0), (1, 0), (1, 0), (1, 0))),
                GriddedPerm((0, 2, 3, 1), ((1, 0), (1, 0), (1, 0), (1, 0))),
                GriddedPerm((1, 0, 2, 3), ((0, 0), (0, 0), (1, 0), (1, 0))),
                GriddedPerm((1, 0, 2, 3), ((0, 0), (1, 0), (1, 0), (1, 0))),
                GriddedPerm((1, 0, 2, 3), ((1, 0), (1, 0), (1, 0), (1, 0))),
                GriddedPerm((2, 0, 1, 3), ((0, 0), (0, 0), (1, 0), (1, 0))),
                GriddedPerm((2, 0, 1, 3), ((0, 0), (1, 0), (1, 0), (1, 0))),
                GriddedPerm((2, 0, 1, 3), ((1, 0), (1, 0), (1, 0), (1, 0))),
            ),
            requirements=((GriddedPerm((0,), ((0, 0),)),),),
            assumptions=(),
        )
    ),
    RequirementPlacementStrategy(
        gps=(GriddedPerm((0,), ((0, 0),)),),
        indices=(0,),
        direction=1,
        own_col=True,
        own_row=True,
        ignore_parent=False,
        include_empty=True,
    )(
        Tiling(
            obstructions=(
                GriddedPerm((0, 1), ((0, 2), (0, 2))),
                GriddedPerm((0, 1), ((1, 1), (1, 1))),
                GriddedPerm((1, 0), ((1, 1), (1, 1))),
                GriddedPerm((1, 2, 0), ((0, 0), (0, 0), (0, 0))),
                GriddedPerm((1, 2, 0), ((0, 0), (0, 2), (0, 0))),
            ),
            requirements=((GriddedPerm((0,), ((1, 1),)),),),
            assumptions=(TrackingAssumption((GriddedPerm((0,), ((0, 0),)),)),),
        )
    ),
    RequirementPlacementStrategy(
        gps=(GriddedPerm((0,), ((0, 0),)),),
        indices=(0,),
        direction=3,
        own_col=True,
        own_row=True,
        ignore_parent=False,
        include_empty=True,
    )(
        Tiling(
            obstructions=(GriddedPerm((1, 2, 0), ((0, 0), (0, 0), (0, 0))),),
            requirements=((GriddedPerm((0,), ((0, 0),)),),),
            assumptions=(TrackingAssumption((GriddedPerm((0,), ((0, 0),)),)),),
        )
    ),
    RequirementInsertionStrategy(gps=(GriddedPerm((0,), ((1, 0),)),),)(
        Tiling(
            obstructions=(
                GriddedPerm((0, 1), ((0, 0), (0, 0))),
                GriddedPerm((0, 1), ((1, 0), (1, 0))),
                GriddedPerm((0, 1), ((0, 0), (1, 0))),
                GriddedPerm((1, 0), ((0, 0), (1, 0))),
            ),
            requirements=((GriddedPerm((0,), ((0, 0),)),),),
            assumptions=(TrackingAssumption((GriddedPerm((0,), ((1, 0),)),)),),
>>>>>>> c428b829
        )
    ),
]
equiv_rule_to_check = [r for r in rules_to_check if r.is_equivalence()]


@pytest.mark.parametrize("rule", rules_to_check)
def test_sanity_check_rules(rule):
    rules_to_check = [rule]
    if rule.is_two_way():
        rules_to_check.extend(
            rule.to_reverse_rule(i) for i in range(len(rule.children))
        )
    for rule, length in itertools.product(rules_to_check, range(6)):
        print(rule)
        assert rule.sanity_check(length)


<<<<<<< HEAD
@pytest.mark.parametrize("rule", rules_to_check)
def test_pickle_rule(rule):
    print(rule)
    rule.constructor
    s = pickle.dumps(rule)
    new_rule = pickle.loads(s)
    assert rule == new_rule
=======
@pytest.mark.parametrize("rule", equiv_rule_to_check)
def test_sanity_check_eqv(rule):
    new_rule = rule.to_equivalence_rule()
    for length in range(6):
        new_rule.sanity_check(length)


@pytest.mark.parametrize("rule", equiv_rule_to_check)
def test_sanity_check_eqv_then_reverse(rule):
    new_rule = rule.to_equivalence_rule().to_reverse_rule(0)
    for length in range(6):
        new_rule.sanity_check(length)


@pytest.mark.parametrize("rule", equiv_rule_to_check)
def test_sanity_check_reverse_then_equiv(rule):
    is_not_empty = [not c.is_empty() for c in rule.children]
    assert sum(is_not_empty) == 1
    non_empty_idx = is_not_empty.index(True)
    new_rule = rule.to_reverse_rule(non_empty_idx).to_equivalence_rule()
    for length in range(6):
        new_rule.sanity_check(length)


@pytest.mark.parametrize("rule", equiv_rule_to_check)
def test_sanity_check_eqv_then_path(rule):
    new_rule = EquivalencePathRule([rule.to_equivalence_rule()])
    for length in range(6):
        new_rule.sanity_check(length)


@pytest.mark.parametrize("rule", equiv_rule_to_check)
def test_sanity_check_eqv_then_reverse_then_path(rule):
    new_rule = EquivalencePathRule([rule.to_equivalence_rule().to_reverse_rule(0)])
    for length in range(6):
        new_rule.sanity_check(length)


@pytest.mark.parametrize("rule", equiv_rule_to_check)
def test_sanity_check_reverse_then_equiv_then_path(rule):
    is_not_empty = [not c.is_empty() for c in rule.children]
    assert sum(is_not_empty) == 1
    non_empty_idx = is_not_empty.index(True)
    new_rule = EquivalencePathRule(
        [rule.to_reverse_rule(non_empty_idx).to_equivalence_rule()]
    )
    for length in range(6):
        new_rule.sanity_check(length)
>>>>>>> c428b829


def test_sanity_check_big_row_placement():
    rule = RequirementPlacementStrategy(
        gps=(
            GriddedPerm((0,), ((0, 0),)),
            GriddedPerm((0,), ((3, 0),)),
            GriddedPerm((0,), ((1, 0),)),
            GriddedPerm((0,), ((2, 0),)),
        ),
        indices=(0, 0, 0, 0),
        direction=1,
        own_col=True,
        own_row=True,
        ignore_parent=False,
        include_empty=True,
    )(
        Tiling(
            obstructions=(
                GriddedPerm((0, 1), ((0, 0), (0, 0))),
                GriddedPerm((0, 1), ((0, 0), (3, 0))),
                GriddedPerm((0, 1, 2), ((0, 0), (1, 0), (1, 0))),
                GriddedPerm((0, 1, 2), ((1, 0), (1, 0), (1, 0))),
                GriddedPerm((0, 1, 2), ((1, 0), (1, 0), (3, 0))),
                GriddedPerm((0, 2, 1), ((1, 0), (1, 0), (3, 0))),
                GriddedPerm((0, 1, 2, 3), ((0, 0), (1, 0), (2, 0), (2, 0))),
                GriddedPerm((0, 1, 2, 3), ((0, 0), (2, 0), (2, 0), (2, 0))),
                GriddedPerm((0, 1, 2, 3), ((1, 0), (1, 0), (2, 0), (2, 0))),
                GriddedPerm((0, 1, 2, 3), ((1, 0), (2, 0), (2, 0), (2, 0))),
                GriddedPerm((0, 1, 2, 3), ((1, 0), (2, 0), (2, 0), (3, 0))),
                GriddedPerm((0, 1, 2, 3), ((2, 0), (2, 0), (2, 0), (2, 0))),
                GriddedPerm((0, 1, 2, 3), ((2, 0), (2, 0), (2, 0), (3, 0))),
                GriddedPerm((0, 1, 3, 2), ((1, 0), (2, 0), (2, 0), (3, 0))),
                GriddedPerm((0, 1, 3, 2), ((2, 0), (2, 0), (2, 0), (3, 0))),
                GriddedPerm((0, 2, 3, 1), ((1, 0), (2, 0), (2, 0), (3, 0))),
                GriddedPerm((0, 2, 3, 1), ((2, 0), (2, 0), (2, 0), (3, 0))),
                GriddedPerm((0, 1, 2, 3, 4), ((1, 0), (2, 0), (3, 0), (3, 0), (3, 0))),
                GriddedPerm((0, 1, 2, 3, 4), ((1, 0), (3, 0), (3, 0), (3, 0), (3, 0))),
                GriddedPerm((0, 1, 2, 3, 4), ((2, 0), (2, 0), (3, 0), (3, 0), (3, 0))),
                GriddedPerm((0, 1, 2, 3, 4), ((2, 0), (3, 0), (3, 0), (3, 0), (3, 0))),
                GriddedPerm((0, 1, 2, 3, 4), ((3, 0), (3, 0), (3, 0), (3, 0), (3, 0))),
                GriddedPerm((0, 1, 2, 4, 3), ((1, 0), (2, 0), (3, 0), (3, 0), (3, 0))),
                GriddedPerm((0, 1, 2, 4, 3), ((1, 0), (3, 0), (3, 0), (3, 0), (3, 0))),
                GriddedPerm((0, 1, 2, 4, 3), ((2, 0), (2, 0), (3, 0), (3, 0), (3, 0))),
                GriddedPerm((0, 1, 2, 4, 3), ((2, 0), (3, 0), (3, 0), (3, 0), (3, 0))),
                GriddedPerm((0, 1, 2, 4, 3), ((3, 0), (3, 0), (3, 0), (3, 0), (3, 0))),
                GriddedPerm((0, 1, 3, 4, 2), ((1, 0), (2, 0), (3, 0), (3, 0), (3, 0))),
                GriddedPerm((0, 1, 3, 4, 2), ((1, 0), (3, 0), (3, 0), (3, 0), (3, 0))),
                GriddedPerm((0, 1, 3, 4, 2), ((2, 0), (2, 0), (3, 0), (3, 0), (3, 0))),
                GriddedPerm((0, 1, 3, 4, 2), ((2, 0), (3, 0), (3, 0), (3, 0), (3, 0))),
                GriddedPerm((0, 1, 3, 4, 2), ((3, 0), (3, 0), (3, 0), (3, 0), (3, 0))),
                GriddedPerm((0, 2, 3, 4, 1), ((1, 0), (2, 0), (3, 0), (3, 0), (3, 0))),
                GriddedPerm((0, 2, 3, 4, 1), ((1, 0), (3, 0), (3, 0), (3, 0), (3, 0))),
                GriddedPerm((0, 2, 3, 4, 1), ((2, 0), (2, 0), (3, 0), (3, 0), (3, 0))),
                GriddedPerm((0, 2, 3, 4, 1), ((2, 0), (3, 0), (3, 0), (3, 0), (3, 0))),
                GriddedPerm((0, 2, 3, 4, 1), ((3, 0), (3, 0), (3, 0), (3, 0), (3, 0))),
            ),
            requirements=(),
            assumptions=(
                TrackingAssumption((GriddedPerm((0,), ((0, 0),)),)),
                TrackingAssumption(
                    (GriddedPerm((0,), ((0, 0),)), GriddedPerm((0,), ((1, 0),)))
                ),
                TrackingAssumption((GriddedPerm((0,), ((1, 0),)),)),
            ),
        )
    )
    rule.sanity_check(2)<|MERGE_RESOLUTION|>--- conflicted
+++ resolved
@@ -403,13 +403,45 @@
             ),
         )
     ),
-<<<<<<< HEAD
     RearrangeAssumptionStrategy(
         assumption=TrackingAssumption(
             (GriddedPerm((0,), ((0, 0),)), GriddedPerm((0,), ((1, 0),)))
         ),
         sub_assumption=TrackingAssumption((GriddedPerm((0,), ((1, 0),)),)),
-=======
+    )(
+        Tiling(
+            obstructions=(
+                GriddedPerm((0, 1), ((0, 0), (0, 0))),
+                GriddedPerm((0, 1), ((1, 0), (1, 0))),
+                GriddedPerm((0, 1), ((2, 0), (2, 0))),
+            ),
+            requirements=(),
+            assumptions=(
+                TrackingAssumption(
+                    (GriddedPerm((0,), ((0, 0),)), GriddedPerm((0,), ((1, 0),)))
+                ),
+                TrackingAssumption((GriddedPerm((0,), ((1, 0),)),)),
+            ),
+        )
+    ),
+    AddAssumptionsStrategy(
+        assumptions=(
+            TrackingAssumption(
+                (GriddedPerm((0,), ((0, 0),)), GriddedPerm((0,), ((1, 0),)))
+            ),
+        ),
+        workable=False,
+    )(
+        Tiling(
+            obstructions=(
+                GriddedPerm((0, 1), ((0, 0), (0, 0))),
+                GriddedPerm((0, 1), ((1, 0), (1, 0))),
+                GriddedPerm((0, 1), ((2, 0), (2, 0))),
+            ),
+            requirements=(),
+            assumptions=(),
+        )
+    ),
     RequirementPlacementStrategy(
         gps=(GriddedPerm((0,), ((0, 0),)),),
         indices=(0,),
@@ -427,41 +459,10 @@
     ),
     RequirementInsertionStrategy(
         gps=frozenset({GriddedPerm((0,), ((1, 1),))}), ignore_parent=False
->>>>>>> c428b829
-    )(
-        Tiling(
-            obstructions=(
-                GriddedPerm((0, 1), ((0, 0), (0, 0))),
-<<<<<<< HEAD
-                GriddedPerm((0, 1), ((1, 0), (1, 0))),
-                GriddedPerm((0, 1), ((2, 0), (2, 0))),
-            ),
-            requirements=(),
-            assumptions=(
-                TrackingAssumption(
-                    (GriddedPerm((0,), ((0, 0),)), GriddedPerm((0,), ((1, 0),)))
-                ),
-                TrackingAssumption((GriddedPerm((0,), ((1, 0),)),)),
-            ),
-        )
-    ),
-    AddAssumptionsStrategy(
-        assumptions=(
-            TrackingAssumption(
-                (GriddedPerm((0,), ((0, 0),)), GriddedPerm((0,), ((1, 0),)))
-            ),
-        ),
-        workable=False,
-    )(
-        Tiling(
-            obstructions=(
-                GriddedPerm((0, 1), ((0, 0), (0, 0))),
-                GriddedPerm((0, 1), ((1, 0), (1, 0))),
-                GriddedPerm((0, 1), ((2, 0), (2, 0))),
-            ),
-            requirements=(),
-            assumptions=(),
-=======
+    )(
+        Tiling(
+            obstructions=(
+                GriddedPerm((0, 1), ((0, 0), (0, 0))),
                 GriddedPerm((0, 1), ((1, 1), (1, 1))),
                 GriddedPerm((1, 0), ((1, 1), (1, 1))),
                 GriddedPerm((0, 1, 2), ((0, 0), (1, 0), (1, 1))),
@@ -533,7 +534,6 @@
             ),
             requirements=((GriddedPerm((0,), ((0, 0),)),),),
             assumptions=(TrackingAssumption((GriddedPerm((0,), ((1, 0),)),)),),
->>>>>>> c428b829
         )
     ),
 ]
@@ -552,15 +552,6 @@
         assert rule.sanity_check(length)
 
 
-<<<<<<< HEAD
-@pytest.mark.parametrize("rule", rules_to_check)
-def test_pickle_rule(rule):
-    print(rule)
-    rule.constructor
-    s = pickle.dumps(rule)
-    new_rule = pickle.loads(s)
-    assert rule == new_rule
-=======
 @pytest.mark.parametrize("rule", equiv_rule_to_check)
 def test_sanity_check_eqv(rule):
     new_rule = rule.to_equivalence_rule()
@@ -609,7 +600,15 @@
     )
     for length in range(6):
         new_rule.sanity_check(length)
->>>>>>> c428b829
+
+
+@pytest.mark.parametrize("rule", rules_to_check)
+def test_pickle_rule(rule):
+    print(rule)
+    rule.constructor
+    s = pickle.dumps(rule)
+    new_rule = pickle.loads(s)
+    assert rule == new_rule
 
 
 def test_sanity_check_big_row_placement():
