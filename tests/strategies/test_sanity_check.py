import pytest

from comb_spec_searcher.strategies.constructor import CartesianProduct, DisjointUnion
from tilings import GriddedPerm, Tiling
from tilings.assumptions import TrackingAssumption
from tilings.strategies.factor import FactorStrategy
from tilings.strategies.fusion import FusionStrategy
from tilings.strategies.requirement_insertion import RequirementInsertionStrategy
from tilings.strategies.requirement_placement import RequirementPlacementStrategy
from tilings.strategies.sliding import SlidingFactory


@pytest.fixture
def rules_to_check():
    return [
        RequirementInsertionStrategy(
            gps=frozenset({GriddedPerm((0,), ((0, 0),))}), ignore_parent=True
        )(
            Tiling(
                obstructions=(
                    GriddedPerm((0, 1), ((0, 0), (0, 0))),
                    GriddedPerm((0, 1), ((0, 0), (1, 0))),
                    GriddedPerm((0, 1), ((1, 0), (1, 0))),
                    GriddedPerm((1, 0), ((0, 0), (1, 0))),
                    GriddedPerm((1, 0), ((1, 0), (1, 0))),
                ),
                requirements=((GriddedPerm((0,), ((1, 0),)),),),
                assumptions=(TrackingAssumption((GriddedPerm((0,), ((0, 0),)),)),),
            )
        ),
        RequirementInsertionStrategy(
            gps=frozenset({GriddedPerm((0,), ((2, 0),))}), ignore_parent=True
        )(
            Tiling(
                obstructions=(
                    GriddedPerm((0, 1), ((1, 0), (1, 0))),
                    GriddedPerm((0, 1), ((2, 0), (2, 0))),
                    GriddedPerm((0, 1), ((2, 0), (3, 0))),
                    GriddedPerm((0, 1), ((3, 0), (3, 0))),
                    GriddedPerm((1, 0), ((0, 0), (2, 0))),
                    GriddedPerm((1, 0), ((0, 0), (3, 0))),
                    GriddedPerm((1, 0), ((2, 0), (2, 0))),
                    GriddedPerm((1, 0), ((2, 0), (3, 0))),
                    GriddedPerm((1, 0), ((3, 0), (3, 0))),
                    GriddedPerm((0, 1, 2), ((0, 0), (0, 0), (0, 0))),
                    GriddedPerm((0, 1, 2), ((0, 0), (0, 0), (1, 0))),
                    GriddedPerm((0, 1, 2), ((0, 0), (0, 0), (2, 0))),
                    GriddedPerm((0, 1, 2), ((0, 0), (0, 0), (3, 0))),
                    GriddedPerm((0, 1, 2), ((0, 0), (1, 0), (2, 0))),
                    GriddedPerm((0, 1, 2), ((0, 0), (1, 0), (3, 0))),
                    GriddedPerm((0, 2, 1), ((0, 0), (0, 0), (1, 0))),
                    GriddedPerm((1, 0, 2), ((0, 0), (0, 0), (0, 0))),
                ),
                requirements=(
                    (GriddedPerm((0,), ((0, 0),)),),
                    (GriddedPerm((0,), ((3, 0),)),),
                ),
                assumptions=(TrackingAssumption((GriddedPerm((0,), ((3, 0),)),)),),
            )
        )
        .to_equivalence_rule()
        .to_reverse_rule(0),
        FusionStrategy(col_idx=1, tracked=True)(
            Tiling(
                obstructions=(
                    GriddedPerm((0,), ((0, 0),)),
                    GriddedPerm((0,), ((1, 0),)),
                    GriddedPerm((0,), ((1, 1),)),
                    GriddedPerm((0,), ((2, 0),)),
                    GriddedPerm((0,), ((2, 1),)),
                    GriddedPerm((0,), ((3, 1),)),
                    GriddedPerm((0,), ((3, 2),)),
                    GriddedPerm((0, 1), ((1, 2), (1, 2))),
                    GriddedPerm((0, 1), ((1, 2), (2, 2))),
                    GriddedPerm((0, 1), ((2, 2), (2, 2))),
                    GriddedPerm((0, 1), ((3, 0), (3, 0))),
                    GriddedPerm((0, 1, 2), ((0, 1), (0, 1), (0, 2))),
                    GriddedPerm((0, 1, 2), ((0, 1), (0, 2), (0, 2))),
                    GriddedPerm((0, 1, 2), ((0, 1), (0, 2), (1, 2))),
                    GriddedPerm((0, 1, 2), ((0, 1), (0, 2), (2, 2))),
                    GriddedPerm((0, 2, 1), ((0, 1), (0, 1), (0, 1))),
                    GriddedPerm((0, 2, 1), ((0, 1), (1, 2), (1, 2))),
                    GriddedPerm((0, 2, 1), ((0, 1), (1, 2), (2, 2))),
                    GriddedPerm((0, 2, 1), ((0, 1), (2, 2), (2, 2))),
                    GriddedPerm((1, 0, 2), ((0, 2), (0, 1), (1, 2))),
                    GriddedPerm((1, 0, 2), ((0, 2), (0, 1), (2, 2))),
                    GriddedPerm((2, 0, 1), ((0, 1), (0, 1), (0, 1))),
                    GriddedPerm((0, 1, 3, 2), ((0, 2), (0, 2), (0, 2), (0, 2))),
                    GriddedPerm((0, 1, 3, 2), ((0, 2), (0, 2), (0, 2), (1, 2))),
                    GriddedPerm((0, 1, 3, 2), ((0, 2), (0, 2), (0, 2), (2, 2))),
                    GriddedPerm((0, 1, 3, 2), ((0, 2), (0, 2), (1, 2), (1, 2))),
                    GriddedPerm((0, 1, 3, 2), ((0, 2), (0, 2), (1, 2), (2, 2))),
                    GriddedPerm((0, 1, 3, 2), ((0, 2), (0, 2), (2, 2), (2, 2))),
                    GriddedPerm((0, 2, 1, 3), ((0, 2), (0, 2), (0, 2), (0, 2))),
                    GriddedPerm((0, 2, 1, 3), ((0, 2), (0, 2), (0, 2), (1, 2))),
                    GriddedPerm((0, 2, 1, 3), ((0, 2), (0, 2), (0, 2), (2, 2))),
                    GriddedPerm((0, 2, 3, 1), ((0, 2), (0, 2), (0, 2), (0, 2))),
                    GriddedPerm((0, 2, 3, 1), ((0, 2), (0, 2), (0, 2), (1, 2))),
                    GriddedPerm((0, 2, 3, 1), ((0, 2), (0, 2), (0, 2), (2, 2))),
                    GriddedPerm((0, 2, 3, 1), ((0, 2), (0, 2), (1, 2), (1, 2))),
                    GriddedPerm((0, 2, 3, 1), ((0, 2), (0, 2), (1, 2), (2, 2))),
                    GriddedPerm((0, 2, 3, 1), ((0, 2), (0, 2), (2, 2), (2, 2))),
                    GriddedPerm((2, 0, 1, 3), ((0, 2), (0, 2), (0, 2), (0, 2))),
                    GriddedPerm((2, 0, 1, 3), ((0, 2), (0, 2), (0, 2), (1, 2))),
                    GriddedPerm((2, 0, 1, 3), ((0, 2), (0, 2), (0, 2), (2, 2))),
                ),
                requirements=(
                    (GriddedPerm((0,), ((1, 2),)),),
                    (GriddedPerm((0,), ((2, 2),)),),
                    (GriddedPerm((0,), ((3, 0),)),),
                ),
                assumptions=(
                    TrackingAssumption(
                        (
                            GriddedPerm((0,), ((2, 2),)),
                            GriddedPerm((0,), ((3, 0),)),
                        )
                    ),
                ),
            )
        ),
        RequirementInsertionStrategy(
            gps=frozenset({GriddedPerm((0,), ((0, 2),))}), ignore_parent=True
        )(
            Tiling(
                obstructions=(
                    GriddedPerm((0, 1), ((0, 1), (0, 1))),
                    GriddedPerm((0, 1), ((0, 1), (0, 2))),
                    GriddedPerm((0, 1), ((0, 2), (0, 2))),
                    GriddedPerm((1, 0), ((0, 1), (0, 0))),
                    GriddedPerm((1, 0), ((0, 1), (0, 1))),
                    GriddedPerm((1, 0), ((0, 2), (0, 0))),
                    GriddedPerm((1, 0), ((0, 2), (0, 1))),
                    GriddedPerm((1, 0), ((0, 2), (0, 2))),
                    GriddedPerm((0, 1, 2), ((0, 0), (0, 0), (0, 0))),
                    GriddedPerm((0, 1, 2), ((0, 0), (0, 0), (0, 1))),
                    GriddedPerm((0, 1, 2), ((0, 0), (0, 0), (0, 2))),
                    GriddedPerm((0, 2, 1), ((0, 0), (0, 0), (0, 0))),
                    GriddedPerm((1, 2, 0), ((0, 0), (0, 0), (0, 0))),
                ),
                requirements=((GriddedPerm((0,), ((0, 1),)),),),
                assumptions=(TrackingAssumption((GriddedPerm((0,), ((0, 2),)),)),),
            )
        )
        .to_equivalence_rule()
<<<<<<< HEAD
        .to_reverse_rule(0),
        FactorStrategy([[(0, 0)], [(1, 1)]])(
            Tiling(
                obstructions=(
                    GriddedPerm((0, 1), ((0, 0), (0, 0))),
                    GriddedPerm((1, 0), ((1, 1), (1, 1))),
                ),
            )
        ),
        FactorStrategy([[(0, 0)], [(1, 1)], [(2, 2)]])(
            Tiling(
                obstructions=(
                    GriddedPerm((0, 1), ((0, 0), (0, 0))),
                    GriddedPerm((1, 0), ((1, 1), (1, 1))),
                    GriddedPerm((0, 1), ((2, 2), (2, 2))),
                    GriddedPerm((1, 0), ((2, 2), (2, 2))),
                ),
                requirements=(
                    (GriddedPerm((0,), ((0, 0),)),),
                    (GriddedPerm((0,), ((2, 2),)),),
                ),
            )
        ),
        FactorStrategy([[(0, 0)], [(1, 1)]])(
            Tiling(
                obstructions=(
                    GriddedPerm((0, 1), ((0, 0), (0, 0))),
                    GriddedPerm((1, 0), ((1, 1), (1, 1))),
                ),
                assumptions=(TrackingAssumption((GriddedPerm((0,), ((0, 0),)),)),),
            )
        ),
        FactorStrategy([[(0, 0)], [(1, 1)], [(2, 2)]])(
            Tiling(
                obstructions=(
                    GriddedPerm((0, 1), ((0, 0), (0, 0))),
                    GriddedPerm((1, 0), ((1, 1), (1, 1))),
                    GriddedPerm((0, 1), ((2, 2), (2, 2))),
                    GriddedPerm((1, 0), ((2, 2), (2, 2))),
                ),
                requirements=(
                    (GriddedPerm((0,), ((0, 0),)),),
                    (GriddedPerm((0,), ((2, 2),)),),
                ),
                assumptions=(
                    TrackingAssumption((GriddedPerm((0,), ((0, 0),)),)),
                    TrackingAssumption(
                        (GriddedPerm((0,), ((0, 0),)), GriddedPerm((0,), ((2, 2),))),
                    ),
                ),
            ),
        ),
        FactorStrategy([[(0, 0)], [(1, 1)], [(2, 2)]])(
            Tiling(
                obstructions=(
                    GriddedPerm((0, 1), ((0, 0), (0, 0))),
                    GriddedPerm((1, 0), ((1, 1), (1, 1))),
                    GriddedPerm((0, 1), ((2, 2), (2, 2))),
                    GriddedPerm((1, 0), ((2, 2), (2, 2))),
                ),
                requirements=(
                    (GriddedPerm((0,), ((0, 0),)),),
                    (GriddedPerm((0,), ((2, 2),)),),
                ),
                assumptions=(
                    TrackingAssumption((GriddedPerm((0,), ((0, 0),)),)),
                    TrackingAssumption((GriddedPerm((0,), ((2, 2),)),)),
                ),
            ),
        ),
=======
        .to_reverse_rule(),
        list(
            SlidingFactory(use_symmetries=True)(
                Tiling(
                    obstructions=(
                        GriddedPerm((1, 0), ((2, 0), (2, 0))),
                        GriddedPerm((2, 1, 0), ((1, 0), (1, 0), (1, 0))),
                        GriddedPerm((2, 1, 0), ((1, 0), (1, 0), (2, 0))),
                        GriddedPerm((2, 1, 0), ((1, 0), (1, 0), (3, 0))),
                        GriddedPerm((2, 1, 0), ((1, 0), (2, 0), (3, 0))),
                        GriddedPerm((2, 1, 0), ((1, 0), (3, 0), (3, 0))),
                        GriddedPerm((2, 1, 0), ((2, 0), (3, 0), (3, 0))),
                        GriddedPerm((2, 1, 0), ((3, 0), (3, 0), (3, 0))),
                        GriddedPerm((0, 3, 2, 1), ((0, 0), (0, 0), (0, 0), (0, 0))),
                        GriddedPerm((0, 3, 2, 1), ((0, 0), (0, 0), (0, 0), (1, 0))),
                        GriddedPerm((0, 3, 2, 1), ((0, 0), (0, 0), (0, 0), (2, 0))),
                        GriddedPerm((0, 3, 2, 1), ((0, 0), (0, 0), (0, 0), (3, 0))),
                        GriddedPerm((0, 3, 2, 1), ((0, 0), (0, 0), (1, 0), (1, 0))),
                        GriddedPerm((0, 3, 2, 1), ((0, 0), (0, 0), (1, 0), (2, 0))),
                        GriddedPerm((0, 3, 2, 1), ((0, 0), (0, 0), (1, 0), (3, 0))),
                        GriddedPerm((0, 3, 2, 1), ((0, 0), (0, 0), (2, 0), (3, 0))),
                        GriddedPerm((0, 3, 2, 1), ((0, 0), (0, 0), (3, 0), (3, 0))),
                    ),
                    requirements=(),
                    assumptions=(
                        TrackingAssumption((GriddedPerm((0,), ((2, 0),)),)),
                        TrackingAssumption(
                            (GriddedPerm((0,), ((2, 0),)), GriddedPerm((0,), ((3, 0),)))
                        ),
                        TrackingAssumption((GriddedPerm((0,), ((3, 0),)),)),
                    ),
                )
            )
        )[1],
>>>>>>> a8ec56f6
    ]


def test_sanity_check_rules(rules_to_check):
    for rule in rules_to_check:
        print(rule)
        for n in range(6):
            assert rule.sanity_check(n)

        if isinstance(rule.constructor, (CartesianProduct, DisjointUnion)):
            for idx in range(len(rule.children)):
                reversed_rule = rule.to_reverse_rule(idx)
                print(reversed_rule)
                for n in range(6):
                    assert reversed_rule.sanity_check(n)


def test_sanity_check_big_row_placement():
    rule = RequirementPlacementStrategy(
        gps=(
            GriddedPerm((0,), ((0, 0),)),
            GriddedPerm((0,), ((3, 0),)),
            GriddedPerm((0,), ((1, 0),)),
            GriddedPerm((0,), ((2, 0),)),
        ),
        indices=(0, 0, 0, 0),
        direction=1,
        own_col=True,
        own_row=True,
        ignore_parent=False,
        include_empty=True,
    )(
        Tiling(
            obstructions=(
                GriddedPerm((0, 1), ((0, 0), (0, 0))),
                GriddedPerm((0, 1), ((0, 0), (3, 0))),
                GriddedPerm((0, 1, 2), ((0, 0), (1, 0), (1, 0))),
                GriddedPerm((0, 1, 2), ((1, 0), (1, 0), (1, 0))),
                GriddedPerm((0, 1, 2), ((1, 0), (1, 0), (3, 0))),
                GriddedPerm((0, 2, 1), ((1, 0), (1, 0), (3, 0))),
                GriddedPerm((0, 1, 2, 3), ((0, 0), (1, 0), (2, 0), (2, 0))),
                GriddedPerm((0, 1, 2, 3), ((0, 0), (2, 0), (2, 0), (2, 0))),
                GriddedPerm((0, 1, 2, 3), ((1, 0), (1, 0), (2, 0), (2, 0))),
                GriddedPerm((0, 1, 2, 3), ((1, 0), (2, 0), (2, 0), (2, 0))),
                GriddedPerm((0, 1, 2, 3), ((1, 0), (2, 0), (2, 0), (3, 0))),
                GriddedPerm((0, 1, 2, 3), ((2, 0), (2, 0), (2, 0), (2, 0))),
                GriddedPerm((0, 1, 2, 3), ((2, 0), (2, 0), (2, 0), (3, 0))),
                GriddedPerm((0, 1, 3, 2), ((1, 0), (2, 0), (2, 0), (3, 0))),
                GriddedPerm((0, 1, 3, 2), ((2, 0), (2, 0), (2, 0), (3, 0))),
                GriddedPerm((0, 2, 3, 1), ((1, 0), (2, 0), (2, 0), (3, 0))),
                GriddedPerm((0, 2, 3, 1), ((2, 0), (2, 0), (2, 0), (3, 0))),
                GriddedPerm((0, 1, 2, 3, 4), ((1, 0), (2, 0), (3, 0), (3, 0), (3, 0))),
                GriddedPerm((0, 1, 2, 3, 4), ((1, 0), (3, 0), (3, 0), (3, 0), (3, 0))),
                GriddedPerm((0, 1, 2, 3, 4), ((2, 0), (2, 0), (3, 0), (3, 0), (3, 0))),
                GriddedPerm((0, 1, 2, 3, 4), ((2, 0), (3, 0), (3, 0), (3, 0), (3, 0))),
                GriddedPerm((0, 1, 2, 3, 4), ((3, 0), (3, 0), (3, 0), (3, 0), (3, 0))),
                GriddedPerm((0, 1, 2, 4, 3), ((1, 0), (2, 0), (3, 0), (3, 0), (3, 0))),
                GriddedPerm((0, 1, 2, 4, 3), ((1, 0), (3, 0), (3, 0), (3, 0), (3, 0))),
                GriddedPerm((0, 1, 2, 4, 3), ((2, 0), (2, 0), (3, 0), (3, 0), (3, 0))),
                GriddedPerm((0, 1, 2, 4, 3), ((2, 0), (3, 0), (3, 0), (3, 0), (3, 0))),
                GriddedPerm((0, 1, 2, 4, 3), ((3, 0), (3, 0), (3, 0), (3, 0), (3, 0))),
                GriddedPerm((0, 1, 3, 4, 2), ((1, 0), (2, 0), (3, 0), (3, 0), (3, 0))),
                GriddedPerm((0, 1, 3, 4, 2), ((1, 0), (3, 0), (3, 0), (3, 0), (3, 0))),
                GriddedPerm((0, 1, 3, 4, 2), ((2, 0), (2, 0), (3, 0), (3, 0), (3, 0))),
                GriddedPerm((0, 1, 3, 4, 2), ((2, 0), (3, 0), (3, 0), (3, 0), (3, 0))),
                GriddedPerm((0, 1, 3, 4, 2), ((3, 0), (3, 0), (3, 0), (3, 0), (3, 0))),
                GriddedPerm((0, 2, 3, 4, 1), ((1, 0), (2, 0), (3, 0), (3, 0), (3, 0))),
                GriddedPerm((0, 2, 3, 4, 1), ((1, 0), (3, 0), (3, 0), (3, 0), (3, 0))),
                GriddedPerm((0, 2, 3, 4, 1), ((2, 0), (2, 0), (3, 0), (3, 0), (3, 0))),
                GriddedPerm((0, 2, 3, 4, 1), ((2, 0), (3, 0), (3, 0), (3, 0), (3, 0))),
                GriddedPerm((0, 2, 3, 4, 1), ((3, 0), (3, 0), (3, 0), (3, 0), (3, 0))),
            ),
            requirements=(),
            assumptions=(
                TrackingAssumption((GriddedPerm((0,), ((0, 0),)),)),
                TrackingAssumption(
                    (GriddedPerm((0,), ((0, 0),)), GriddedPerm((0,), ((1, 0),)))
                ),
                TrackingAssumption((GriddedPerm((0,), ((1, 0),)),)),
            ),
        )
    )
    rule.sanity_check(2)<|MERGE_RESOLUTION|>--- conflicted
+++ resolved
@@ -57,9 +57,7 @@
                 ),
                 assumptions=(TrackingAssumption((GriddedPerm((0,), ((3, 0),)),)),),
             )
-        )
-        .to_equivalence_rule()
-        .to_reverse_rule(0),
+        ).to_equivalence_rule(),
         FusionStrategy(col_idx=1, tracked=True)(
             Tiling(
                 obstructions=(
@@ -141,10 +139,7 @@
                 requirements=((GriddedPerm((0,), ((0, 1),)),),),
                 assumptions=(TrackingAssumption((GriddedPerm((0,), ((0, 2),)),)),),
             )
-        )
-        .to_equivalence_rule()
-<<<<<<< HEAD
-        .to_reverse_rule(0),
+        ).to_equivalence_rule(),
         FactorStrategy([[(0, 0)], [(1, 1)]])(
             Tiling(
                 obstructions=(
@@ -214,8 +209,6 @@
                 ),
             ),
         ),
-=======
-        .to_reverse_rule(),
         list(
             SlidingFactory(use_symmetries=True)(
                 Tiling(
@@ -249,7 +242,6 @@
                 )
             )
         )[1],
->>>>>>> a8ec56f6
     ]
 
 
