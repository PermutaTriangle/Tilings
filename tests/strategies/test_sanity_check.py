import pytest

from comb_spec_searcher.strategies.constructor import CartesianProduct, DisjointUnion
from tilings import GriddedPerm, Tiling
from tilings.assumptions import TrackingAssumption
from tilings.strategies.factor import FactorStrategy
from tilings.strategies.fusion import FusionStrategy
from tilings.strategies.requirement_insertion import RequirementInsertionStrategy
from tilings.strategies.requirement_placement import RequirementPlacementStrategy
from tilings.strategies.sliding import SlidingFactory

<<<<<<< HEAD
rules_to_check = [
    RequirementInsertionStrategy(
        gps=frozenset({GriddedPerm((0,), ((0, 0),))}), ignore_parent=True
    )(
        Tiling(
            obstructions=(
                GriddedPerm((0, 1), ((0, 0), (0, 0))),
                GriddedPerm((0, 1), ((0, 0), (1, 0))),
                GriddedPerm((0, 1), ((1, 0), (1, 0))),
                GriddedPerm((1, 0), ((0, 0), (1, 0))),
                GriddedPerm((1, 0), ((1, 0), (1, 0))),
            ),
            requirements=((GriddedPerm((0,), ((1, 0),)),),),
            assumptions=(TrackingAssumption((GriddedPerm((0,), ((0, 0),)),)),),
        )
    ),
    RequirementInsertionStrategy(
        gps=frozenset({GriddedPerm((0,), ((2, 0),))}), ignore_parent=True
    )(
        Tiling(
            obstructions=(
                GriddedPerm((0, 1), ((1, 0), (1, 0))),
                GriddedPerm((0, 1), ((2, 0), (2, 0))),
                GriddedPerm((0, 1), ((2, 0), (3, 0))),
                GriddedPerm((0, 1), ((3, 0), (3, 0))),
                GriddedPerm((1, 0), ((0, 0), (2, 0))),
                GriddedPerm((1, 0), ((0, 0), (3, 0))),
                GriddedPerm((1, 0), ((2, 0), (2, 0))),
                GriddedPerm((1, 0), ((2, 0), (3, 0))),
                GriddedPerm((1, 0), ((3, 0), (3, 0))),
                GriddedPerm((0, 1, 2), ((0, 0), (0, 0), (0, 0))),
                GriddedPerm((0, 1, 2), ((0, 0), (0, 0), (1, 0))),
                GriddedPerm((0, 1, 2), ((0, 0), (0, 0), (2, 0))),
                GriddedPerm((0, 1, 2), ((0, 0), (0, 0), (3, 0))),
                GriddedPerm((0, 1, 2), ((0, 0), (1, 0), (2, 0))),
                GriddedPerm((0, 1, 2), ((0, 0), (1, 0), (3, 0))),
                GriddedPerm((0, 2, 1), ((0, 0), (0, 0), (1, 0))),
                GriddedPerm((1, 0, 2), ((0, 0), (0, 0), (0, 0))),
            ),
            requirements=(
                (GriddedPerm((0,), ((0, 0),)),),
                (GriddedPerm((0,), ((3, 0),)),),
            ),
            assumptions=(TrackingAssumption((GriddedPerm((0,), ((3, 0),)),)),),
        )
    )
    .to_equivalence_rule()
    .to_reverse_rule(),
    FusionStrategy(col_idx=1, tracked=True)(
        Tiling(
            obstructions=(
                GriddedPerm((0,), ((0, 0),)),
                GriddedPerm((0,), ((1, 0),)),
                GriddedPerm((0,), ((1, 1),)),
                GriddedPerm((0,), ((2, 0),)),
                GriddedPerm((0,), ((2, 1),)),
                GriddedPerm((0,), ((3, 1),)),
                GriddedPerm((0,), ((3, 2),)),
                GriddedPerm((0, 1), ((1, 2), (1, 2))),
                GriddedPerm((0, 1), ((1, 2), (2, 2))),
                GriddedPerm((0, 1), ((2, 2), (2, 2))),
                GriddedPerm((0, 1), ((3, 0), (3, 0))),
                GriddedPerm((0, 1, 2), ((0, 1), (0, 1), (0, 2))),
                GriddedPerm((0, 1, 2), ((0, 1), (0, 2), (0, 2))),
                GriddedPerm((0, 1, 2), ((0, 1), (0, 2), (1, 2))),
                GriddedPerm((0, 1, 2), ((0, 1), (0, 2), (2, 2))),
                GriddedPerm((0, 2, 1), ((0, 1), (0, 1), (0, 1))),
                GriddedPerm((0, 2, 1), ((0, 1), (1, 2), (1, 2))),
                GriddedPerm((0, 2, 1), ((0, 1), (1, 2), (2, 2))),
                GriddedPerm((0, 2, 1), ((0, 1), (2, 2), (2, 2))),
                GriddedPerm((1, 0, 2), ((0, 2), (0, 1), (1, 2))),
                GriddedPerm((1, 0, 2), ((0, 2), (0, 1), (2, 2))),
                GriddedPerm((2, 0, 1), ((0, 1), (0, 1), (0, 1))),
                GriddedPerm((0, 1, 3, 2), ((0, 2), (0, 2), (0, 2), (0, 2))),
                GriddedPerm((0, 1, 3, 2), ((0, 2), (0, 2), (0, 2), (1, 2))),
                GriddedPerm((0, 1, 3, 2), ((0, 2), (0, 2), (0, 2), (2, 2))),
                GriddedPerm((0, 1, 3, 2), ((0, 2), (0, 2), (1, 2), (1, 2))),
                GriddedPerm((0, 1, 3, 2), ((0, 2), (0, 2), (1, 2), (2, 2))),
                GriddedPerm((0, 1, 3, 2), ((0, 2), (0, 2), (2, 2), (2, 2))),
                GriddedPerm((0, 2, 1, 3), ((0, 2), (0, 2), (0, 2), (0, 2))),
                GriddedPerm((0, 2, 1, 3), ((0, 2), (0, 2), (0, 2), (1, 2))),
                GriddedPerm((0, 2, 1, 3), ((0, 2), (0, 2), (0, 2), (2, 2))),
                GriddedPerm((0, 2, 3, 1), ((0, 2), (0, 2), (0, 2), (0, 2))),
                GriddedPerm((0, 2, 3, 1), ((0, 2), (0, 2), (0, 2), (1, 2))),
                GriddedPerm((0, 2, 3, 1), ((0, 2), (0, 2), (0, 2), (2, 2))),
                GriddedPerm((0, 2, 3, 1), ((0, 2), (0, 2), (1, 2), (1, 2))),
                GriddedPerm((0, 2, 3, 1), ((0, 2), (0, 2), (1, 2), (2, 2))),
                GriddedPerm((0, 2, 3, 1), ((0, 2), (0, 2), (2, 2), (2, 2))),
                GriddedPerm((2, 0, 1, 3), ((0, 2), (0, 2), (0, 2), (0, 2))),
                GriddedPerm((2, 0, 1, 3), ((0, 2), (0, 2), (0, 2), (1, 2))),
                GriddedPerm((2, 0, 1, 3), ((0, 2), (0, 2), (0, 2), (2, 2))),
            ),
            requirements=(
                (GriddedPerm((0,), ((1, 2),)),),
                (GriddedPerm((0,), ((2, 2),)),),
                (GriddedPerm((0,), ((3, 0),)),),
            ),
            assumptions=(
                TrackingAssumption(
                    (
                        GriddedPerm((0,), ((2, 2),)),
                        GriddedPerm((0,), ((3, 0),)),
                    )
                ),
            ),
        )
    ),
    RequirementInsertionStrategy(
        gps=frozenset({GriddedPerm((0,), ((0, 2),))}), ignore_parent=True
    )(
        Tiling(
            obstructions=(
                GriddedPerm((0, 1), ((0, 1), (0, 1))),
                GriddedPerm((0, 1), ((0, 1), (0, 2))),
                GriddedPerm((0, 1), ((0, 2), (0, 2))),
                GriddedPerm((1, 0), ((0, 1), (0, 0))),
                GriddedPerm((1, 0), ((0, 1), (0, 1))),
                GriddedPerm((1, 0), ((0, 2), (0, 0))),
                GriddedPerm((1, 0), ((0, 2), (0, 1))),
                GriddedPerm((1, 0), ((0, 2), (0, 2))),
                GriddedPerm((0, 1, 2), ((0, 0), (0, 0), (0, 0))),
                GriddedPerm((0, 1, 2), ((0, 0), (0, 0), (0, 1))),
                GriddedPerm((0, 1, 2), ((0, 0), (0, 0), (0, 2))),
                GriddedPerm((0, 2, 1), ((0, 0), (0, 0), (0, 0))),
                GriddedPerm((1, 2, 0), ((0, 0), (0, 0), (0, 0))),
            ),
            requirements=((GriddedPerm((0,), ((0, 1),)),),),
            assumptions=(TrackingAssumption((GriddedPerm((0,), ((0, 2),)),)),),
        )
    )
    .to_equivalence_rule()
    .to_reverse_rule(),
]
=======

@pytest.fixture
def rules_to_check():
    return [
        RequirementInsertionStrategy(
            gps=frozenset({GriddedPerm((0,), ((0, 0),))}), ignore_parent=True
        )(
            Tiling(
                obstructions=(
                    GriddedPerm((0, 1), ((0, 0), (0, 0))),
                    GriddedPerm((0, 1), ((0, 0), (1, 0))),
                    GriddedPerm((0, 1), ((1, 0), (1, 0))),
                    GriddedPerm((1, 0), ((0, 0), (1, 0))),
                    GriddedPerm((1, 0), ((1, 0), (1, 0))),
                ),
                requirements=((GriddedPerm((0,), ((1, 0),)),),),
                assumptions=(TrackingAssumption((GriddedPerm((0,), ((0, 0),)),)),),
            )
        ),
        RequirementInsertionStrategy(
            gps=frozenset({GriddedPerm((0,), ((2, 0),))}), ignore_parent=True
        )(
            Tiling(
                obstructions=(
                    GriddedPerm((0, 1), ((1, 0), (1, 0))),
                    GriddedPerm((0, 1), ((2, 0), (2, 0))),
                    GriddedPerm((0, 1), ((2, 0), (3, 0))),
                    GriddedPerm((0, 1), ((3, 0), (3, 0))),
                    GriddedPerm((1, 0), ((0, 0), (2, 0))),
                    GriddedPerm((1, 0), ((0, 0), (3, 0))),
                    GriddedPerm((1, 0), ((2, 0), (2, 0))),
                    GriddedPerm((1, 0), ((2, 0), (3, 0))),
                    GriddedPerm((1, 0), ((3, 0), (3, 0))),
                    GriddedPerm((0, 1, 2), ((0, 0), (0, 0), (0, 0))),
                    GriddedPerm((0, 1, 2), ((0, 0), (0, 0), (1, 0))),
                    GriddedPerm((0, 1, 2), ((0, 0), (0, 0), (2, 0))),
                    GriddedPerm((0, 1, 2), ((0, 0), (0, 0), (3, 0))),
                    GriddedPerm((0, 1, 2), ((0, 0), (1, 0), (2, 0))),
                    GriddedPerm((0, 1, 2), ((0, 0), (1, 0), (3, 0))),
                    GriddedPerm((0, 2, 1), ((0, 0), (0, 0), (1, 0))),
                    GriddedPerm((1, 0, 2), ((0, 0), (0, 0), (0, 0))),
                ),
                requirements=(
                    (GriddedPerm((0,), ((0, 0),)),),
                    (GriddedPerm((0,), ((3, 0),)),),
                ),
                assumptions=(TrackingAssumption((GriddedPerm((0,), ((3, 0),)),)),),
            )
        ).to_equivalence_rule(),
        FusionStrategy(col_idx=1, tracked=True)(
            Tiling(
                obstructions=(
                    GriddedPerm((0,), ((0, 0),)),
                    GriddedPerm((0,), ((1, 0),)),
                    GriddedPerm((0,), ((1, 1),)),
                    GriddedPerm((0,), ((2, 0),)),
                    GriddedPerm((0,), ((2, 1),)),
                    GriddedPerm((0,), ((3, 1),)),
                    GriddedPerm((0,), ((3, 2),)),
                    GriddedPerm((0, 1), ((1, 2), (1, 2))),
                    GriddedPerm((0, 1), ((1, 2), (2, 2))),
                    GriddedPerm((0, 1), ((2, 2), (2, 2))),
                    GriddedPerm((0, 1), ((3, 0), (3, 0))),
                    GriddedPerm((0, 1, 2), ((0, 1), (0, 1), (0, 2))),
                    GriddedPerm((0, 1, 2), ((0, 1), (0, 2), (0, 2))),
                    GriddedPerm((0, 1, 2), ((0, 1), (0, 2), (1, 2))),
                    GriddedPerm((0, 1, 2), ((0, 1), (0, 2), (2, 2))),
                    GriddedPerm((0, 2, 1), ((0, 1), (0, 1), (0, 1))),
                    GriddedPerm((0, 2, 1), ((0, 1), (1, 2), (1, 2))),
                    GriddedPerm((0, 2, 1), ((0, 1), (1, 2), (2, 2))),
                    GriddedPerm((0, 2, 1), ((0, 1), (2, 2), (2, 2))),
                    GriddedPerm((1, 0, 2), ((0, 2), (0, 1), (1, 2))),
                    GriddedPerm((1, 0, 2), ((0, 2), (0, 1), (2, 2))),
                    GriddedPerm((2, 0, 1), ((0, 1), (0, 1), (0, 1))),
                    GriddedPerm((0, 1, 3, 2), ((0, 2), (0, 2), (0, 2), (0, 2))),
                    GriddedPerm((0, 1, 3, 2), ((0, 2), (0, 2), (0, 2), (1, 2))),
                    GriddedPerm((0, 1, 3, 2), ((0, 2), (0, 2), (0, 2), (2, 2))),
                    GriddedPerm((0, 1, 3, 2), ((0, 2), (0, 2), (1, 2), (1, 2))),
                    GriddedPerm((0, 1, 3, 2), ((0, 2), (0, 2), (1, 2), (2, 2))),
                    GriddedPerm((0, 1, 3, 2), ((0, 2), (0, 2), (2, 2), (2, 2))),
                    GriddedPerm((0, 2, 1, 3), ((0, 2), (0, 2), (0, 2), (0, 2))),
                    GriddedPerm((0, 2, 1, 3), ((0, 2), (0, 2), (0, 2), (1, 2))),
                    GriddedPerm((0, 2, 1, 3), ((0, 2), (0, 2), (0, 2), (2, 2))),
                    GriddedPerm((0, 2, 3, 1), ((0, 2), (0, 2), (0, 2), (0, 2))),
                    GriddedPerm((0, 2, 3, 1), ((0, 2), (0, 2), (0, 2), (1, 2))),
                    GriddedPerm((0, 2, 3, 1), ((0, 2), (0, 2), (0, 2), (2, 2))),
                    GriddedPerm((0, 2, 3, 1), ((0, 2), (0, 2), (1, 2), (1, 2))),
                    GriddedPerm((0, 2, 3, 1), ((0, 2), (0, 2), (1, 2), (2, 2))),
                    GriddedPerm((0, 2, 3, 1), ((0, 2), (0, 2), (2, 2), (2, 2))),
                    GriddedPerm((2, 0, 1, 3), ((0, 2), (0, 2), (0, 2), (0, 2))),
                    GriddedPerm((2, 0, 1, 3), ((0, 2), (0, 2), (0, 2), (1, 2))),
                    GriddedPerm((2, 0, 1, 3), ((0, 2), (0, 2), (0, 2), (2, 2))),
                ),
                requirements=(
                    (GriddedPerm((0,), ((1, 2),)),),
                    (GriddedPerm((0,), ((2, 2),)),),
                    (GriddedPerm((0,), ((3, 0),)),),
                ),
                assumptions=(
                    TrackingAssumption(
                        (
                            GriddedPerm((0,), ((2, 2),)),
                            GriddedPerm((0,), ((3, 0),)),
                        )
                    ),
                ),
            )
        ),
        RequirementInsertionStrategy(
            gps=frozenset({GriddedPerm((0,), ((0, 2),))}), ignore_parent=True
        )(
            Tiling(
                obstructions=(
                    GriddedPerm((0, 1), ((0, 1), (0, 1))),
                    GriddedPerm((0, 1), ((0, 1), (0, 2))),
                    GriddedPerm((0, 1), ((0, 2), (0, 2))),
                    GriddedPerm((1, 0), ((0, 1), (0, 0))),
                    GriddedPerm((1, 0), ((0, 1), (0, 1))),
                    GriddedPerm((1, 0), ((0, 2), (0, 0))),
                    GriddedPerm((1, 0), ((0, 2), (0, 1))),
                    GriddedPerm((1, 0), ((0, 2), (0, 2))),
                    GriddedPerm((0, 1, 2), ((0, 0), (0, 0), (0, 0))),
                    GriddedPerm((0, 1, 2), ((0, 0), (0, 0), (0, 1))),
                    GriddedPerm((0, 1, 2), ((0, 0), (0, 0), (0, 2))),
                    GriddedPerm((0, 2, 1), ((0, 0), (0, 0), (0, 0))),
                    GriddedPerm((1, 2, 0), ((0, 0), (0, 0), (0, 0))),
                ),
                requirements=((GriddedPerm((0,), ((0, 1),)),),),
                assumptions=(TrackingAssumption((GriddedPerm((0,), ((0, 2),)),)),),
            )
        ).to_equivalence_rule(),
        FactorStrategy([[(0, 0)], [(1, 1)]])(
            Tiling(
                obstructions=(
                    GriddedPerm((0, 1), ((0, 0), (0, 0))),
                    GriddedPerm((1, 0), ((1, 1), (1, 1))),
                ),
            )
        ),
        FactorStrategy([[(0, 0)], [(1, 1)], [(2, 2)]])(
            Tiling(
                obstructions=(
                    GriddedPerm((0, 1), ((0, 0), (0, 0))),
                    GriddedPerm((1, 0), ((1, 1), (1, 1))),
                    GriddedPerm((0, 1), ((2, 2), (2, 2))),
                    GriddedPerm((1, 0), ((2, 2), (2, 2))),
                ),
                requirements=(
                    (GriddedPerm((0,), ((0, 0),)),),
                    (GriddedPerm((0,), ((2, 2),)),),
                ),
            )
        ),
        FactorStrategy([[(0, 0)], [(1, 1)]])(
            Tiling(
                obstructions=(
                    GriddedPerm((0, 1), ((0, 0), (0, 0))),
                    GriddedPerm((1, 0), ((1, 1), (1, 1))),
                ),
                assumptions=(TrackingAssumption((GriddedPerm((0,), ((0, 0),)),)),),
            )
        ),
        FactorStrategy([[(0, 0)], [(1, 1)], [(2, 2)]])(
            Tiling(
                obstructions=(
                    GriddedPerm((0, 1), ((0, 0), (0, 0))),
                    GriddedPerm((1, 0), ((1, 1), (1, 1))),
                    GriddedPerm((0, 1), ((2, 2), (2, 2))),
                    GriddedPerm((1, 0), ((2, 2), (2, 2))),
                ),
                requirements=(
                    (GriddedPerm((0,), ((0, 0),)),),
                    (GriddedPerm((0,), ((2, 2),)),),
                ),
                assumptions=(
                    TrackingAssumption((GriddedPerm((0,), ((0, 0),)),)),
                    TrackingAssumption(
                        (GriddedPerm((0,), ((0, 0),)), GriddedPerm((0,), ((2, 2),))),
                    ),
                ),
            ),
        ),
        FactorStrategy([[(0, 0)], [(1, 1)], [(2, 2)]])(
            Tiling(
                obstructions=(
                    GriddedPerm((0, 1), ((0, 0), (0, 0))),
                    GriddedPerm((1, 0), ((1, 1), (1, 1))),
                    GriddedPerm((0, 1), ((2, 2), (2, 2))),
                    GriddedPerm((1, 0), ((2, 2), (2, 2))),
                ),
                requirements=(
                    (GriddedPerm((0,), ((0, 0),)),),
                    (GriddedPerm((0,), ((2, 2),)),),
                ),
                assumptions=(
                    TrackingAssumption((GriddedPerm((0,), ((0, 0),)),)),
                    TrackingAssumption((GriddedPerm((0,), ((2, 2),)),)),
                ),
            ),
        ),
        list(
            SlidingFactory(use_symmetries=True)(
                Tiling(
                    obstructions=(
                        GriddedPerm((1, 0), ((2, 0), (2, 0))),
                        GriddedPerm((2, 1, 0), ((1, 0), (1, 0), (1, 0))),
                        GriddedPerm((2, 1, 0), ((1, 0), (1, 0), (2, 0))),
                        GriddedPerm((2, 1, 0), ((1, 0), (1, 0), (3, 0))),
                        GriddedPerm((2, 1, 0), ((1, 0), (2, 0), (3, 0))),
                        GriddedPerm((2, 1, 0), ((1, 0), (3, 0), (3, 0))),
                        GriddedPerm((2, 1, 0), ((2, 0), (3, 0), (3, 0))),
                        GriddedPerm((2, 1, 0), ((3, 0), (3, 0), (3, 0))),
                        GriddedPerm((0, 3, 2, 1), ((0, 0), (0, 0), (0, 0), (0, 0))),
                        GriddedPerm((0, 3, 2, 1), ((0, 0), (0, 0), (0, 0), (1, 0))),
                        GriddedPerm((0, 3, 2, 1), ((0, 0), (0, 0), (0, 0), (2, 0))),
                        GriddedPerm((0, 3, 2, 1), ((0, 0), (0, 0), (0, 0), (3, 0))),
                        GriddedPerm((0, 3, 2, 1), ((0, 0), (0, 0), (1, 0), (1, 0))),
                        GriddedPerm((0, 3, 2, 1), ((0, 0), (0, 0), (1, 0), (2, 0))),
                        GriddedPerm((0, 3, 2, 1), ((0, 0), (0, 0), (1, 0), (3, 0))),
                        GriddedPerm((0, 3, 2, 1), ((0, 0), (0, 0), (2, 0), (3, 0))),
                        GriddedPerm((0, 3, 2, 1), ((0, 0), (0, 0), (3, 0), (3, 0))),
                    ),
                    requirements=(),
                    assumptions=(
                        TrackingAssumption((GriddedPerm((0,), ((2, 0),)),)),
                        TrackingAssumption(
                            (GriddedPerm((0,), ((2, 0),)), GriddedPerm((0,), ((3, 0),)))
                        ),
                        TrackingAssumption((GriddedPerm((0,), ((3, 0),)),)),
                    ),
                )
            )
        )[1],
    ]
>>>>>>> 69eb2c7e


@pytest.mark.parametrize("rule", rules_to_check)
def test_sanity_check_rules(rule):
    for n in range(6):
        assert rule.sanity_check(n)

        if isinstance(rule.constructor, (CartesianProduct, DisjointUnion)):
            for idx in range(len(rule.children)):
                reversed_rule = rule.to_reverse_rule(idx)
                print(reversed_rule)
                for n in range(6):
                    assert reversed_rule.sanity_check(n)


def test_sanity_check_big_row_placement():
    rule = RequirementPlacementStrategy(
        gps=(
            GriddedPerm((0,), ((0, 0),)),
            GriddedPerm((0,), ((3, 0),)),
            GriddedPerm((0,), ((1, 0),)),
            GriddedPerm((0,), ((2, 0),)),
        ),
        indices=(0, 0, 0, 0),
        direction=1,
        own_col=True,
        own_row=True,
        ignore_parent=False,
        include_empty=True,
    )(
        Tiling(
            obstructions=(
                GriddedPerm((0, 1), ((0, 0), (0, 0))),
                GriddedPerm((0, 1), ((0, 0), (3, 0))),
                GriddedPerm((0, 1, 2), ((0, 0), (1, 0), (1, 0))),
                GriddedPerm((0, 1, 2), ((1, 0), (1, 0), (1, 0))),
                GriddedPerm((0, 1, 2), ((1, 0), (1, 0), (3, 0))),
                GriddedPerm((0, 2, 1), ((1, 0), (1, 0), (3, 0))),
                GriddedPerm((0, 1, 2, 3), ((0, 0), (1, 0), (2, 0), (2, 0))),
                GriddedPerm((0, 1, 2, 3), ((0, 0), (2, 0), (2, 0), (2, 0))),
                GriddedPerm((0, 1, 2, 3), ((1, 0), (1, 0), (2, 0), (2, 0))),
                GriddedPerm((0, 1, 2, 3), ((1, 0), (2, 0), (2, 0), (2, 0))),
                GriddedPerm((0, 1, 2, 3), ((1, 0), (2, 0), (2, 0), (3, 0))),
                GriddedPerm((0, 1, 2, 3), ((2, 0), (2, 0), (2, 0), (2, 0))),
                GriddedPerm((0, 1, 2, 3), ((2, 0), (2, 0), (2, 0), (3, 0))),
                GriddedPerm((0, 1, 3, 2), ((1, 0), (2, 0), (2, 0), (3, 0))),
                GriddedPerm((0, 1, 3, 2), ((2, 0), (2, 0), (2, 0), (3, 0))),
                GriddedPerm((0, 2, 3, 1), ((1, 0), (2, 0), (2, 0), (3, 0))),
                GriddedPerm((0, 2, 3, 1), ((2, 0), (2, 0), (2, 0), (3, 0))),
                GriddedPerm((0, 1, 2, 3, 4), ((1, 0), (2, 0), (3, 0), (3, 0), (3, 0))),
                GriddedPerm((0, 1, 2, 3, 4), ((1, 0), (3, 0), (3, 0), (3, 0), (3, 0))),
                GriddedPerm((0, 1, 2, 3, 4), ((2, 0), (2, 0), (3, 0), (3, 0), (3, 0))),
                GriddedPerm((0, 1, 2, 3, 4), ((2, 0), (3, 0), (3, 0), (3, 0), (3, 0))),
                GriddedPerm((0, 1, 2, 3, 4), ((3, 0), (3, 0), (3, 0), (3, 0), (3, 0))),
                GriddedPerm((0, 1, 2, 4, 3), ((1, 0), (2, 0), (3, 0), (3, 0), (3, 0))),
                GriddedPerm((0, 1, 2, 4, 3), ((1, 0), (3, 0), (3, 0), (3, 0), (3, 0))),
                GriddedPerm((0, 1, 2, 4, 3), ((2, 0), (2, 0), (3, 0), (3, 0), (3, 0))),
                GriddedPerm((0, 1, 2, 4, 3), ((2, 0), (3, 0), (3, 0), (3, 0), (3, 0))),
                GriddedPerm((0, 1, 2, 4, 3), ((3, 0), (3, 0), (3, 0), (3, 0), (3, 0))),
                GriddedPerm((0, 1, 3, 4, 2), ((1, 0), (2, 0), (3, 0), (3, 0), (3, 0))),
                GriddedPerm((0, 1, 3, 4, 2), ((1, 0), (3, 0), (3, 0), (3, 0), (3, 0))),
                GriddedPerm((0, 1, 3, 4, 2), ((2, 0), (2, 0), (3, 0), (3, 0), (3, 0))),
                GriddedPerm((0, 1, 3, 4, 2), ((2, 0), (3, 0), (3, 0), (3, 0), (3, 0))),
                GriddedPerm((0, 1, 3, 4, 2), ((3, 0), (3, 0), (3, 0), (3, 0), (3, 0))),
                GriddedPerm((0, 2, 3, 4, 1), ((1, 0), (2, 0), (3, 0), (3, 0), (3, 0))),
                GriddedPerm((0, 2, 3, 4, 1), ((1, 0), (3, 0), (3, 0), (3, 0), (3, 0))),
                GriddedPerm((0, 2, 3, 4, 1), ((2, 0), (2, 0), (3, 0), (3, 0), (3, 0))),
                GriddedPerm((0, 2, 3, 4, 1), ((2, 0), (3, 0), (3, 0), (3, 0), (3, 0))),
                GriddedPerm((0, 2, 3, 4, 1), ((3, 0), (3, 0), (3, 0), (3, 0), (3, 0))),
            ),
            requirements=(),
            assumptions=(
                TrackingAssumption((GriddedPerm((0,), ((0, 0),)),)),
                TrackingAssumption(
                    (GriddedPerm((0,), ((0, 0),)), GriddedPerm((0,), ((1, 0),)))
                ),
                TrackingAssumption((GriddedPerm((0,), ((1, 0),)),)),
            ),
        )
    )
    rule.sanity_check(2)<|MERGE_RESOLUTION|>--- conflicted
+++ resolved
@@ -9,7 +9,6 @@
 from tilings.strategies.requirement_placement import RequirementPlacementStrategy
 from tilings.strategies.sliding import SlidingFactory
 
-<<<<<<< HEAD
 rules_to_check = [
     RequirementInsertionStrategy(
         gps=frozenset({GriddedPerm((0,), ((0, 0),))}), ignore_parent=True
@@ -55,9 +54,7 @@
             ),
             assumptions=(TrackingAssumption((GriddedPerm((0,), ((3, 0),)),)),),
         )
-    )
-    .to_equivalence_rule()
-    .to_reverse_rule(),
+    ).to_equivalence_rule(),
     FusionStrategy(col_idx=1, tracked=True)(
         Tiling(
             obstructions=(
@@ -139,246 +136,167 @@
             requirements=((GriddedPerm((0,), ((0, 1),)),),),
             assumptions=(TrackingAssumption((GriddedPerm((0,), ((0, 2),)),)),),
         )
+    ).to_equivalence_rule(),
+    FactorStrategy([[(0, 0)], [(1, 1)]])(
+        Tiling(
+            obstructions=(
+                GriddedPerm((0, 1), ((0, 0), (0, 0))),
+                GriddedPerm((1, 0), ((1, 1), (1, 1))),
+            ),
+        )
+    ),
+    FactorStrategy([[(0, 0)], [(1, 1)], [(2, 2)]])(
+        Tiling(
+            obstructions=(
+                GriddedPerm((0, 1), ((0, 0), (0, 0))),
+                GriddedPerm((1, 0), ((1, 1), (1, 1))),
+                GriddedPerm((0, 1), ((2, 2), (2, 2))),
+                GriddedPerm((1, 0), ((2, 2), (2, 2))),
+            ),
+            requirements=(
+                (GriddedPerm((0,), ((0, 0),)),),
+                (GriddedPerm((0,), ((2, 2),)),),
+            ),
+        )
+    ),
+    FactorStrategy([[(0, 0)], [(1, 1)]])(
+        Tiling(
+            obstructions=(
+                GriddedPerm((0, 1), ((0, 0), (0, 0))),
+                GriddedPerm((1, 0), ((1, 1), (1, 1))),
+            ),
+            assumptions=(TrackingAssumption((GriddedPerm((0,), ((0, 0),)),)),),
+        )
+    ),
+    FactorStrategy([[(0, 0)], [(1, 1)], [(2, 2)]])(
+        Tiling(
+            obstructions=(
+                GriddedPerm((0, 1), ((0, 0), (0, 0))),
+                GriddedPerm((1, 0), ((1, 1), (1, 1))),
+                GriddedPerm((0, 1), ((2, 2), (2, 2))),
+                GriddedPerm((1, 0), ((2, 2), (2, 2))),
+            ),
+            requirements=(
+                (GriddedPerm((0,), ((0, 0),)),),
+                (GriddedPerm((0,), ((2, 2),)),),
+            ),
+            assumptions=(
+                TrackingAssumption((GriddedPerm((0,), ((0, 0),)),)),
+                TrackingAssumption(
+                    (GriddedPerm((0,), ((0, 0),)), GriddedPerm((0,), ((2, 2),))),
+                ),
+            ),
+        ),
+    ),
+    FactorStrategy([[(0, 0)], [(1, 1)], [(2, 2)]])(
+        Tiling(
+            obstructions=(
+                GriddedPerm((0, 1), ((0, 0), (0, 0))),
+                GriddedPerm((1, 0), ((1, 1), (1, 1))),
+                GriddedPerm((0, 1), ((2, 2), (2, 2))),
+                GriddedPerm((1, 0), ((2, 2), (2, 2))),
+            ),
+            requirements=(
+                (GriddedPerm((0,), ((0, 0),)),),
+                (GriddedPerm((0,), ((2, 2),)),),
+            ),
+            assumptions=(
+                TrackingAssumption((GriddedPerm((0,), ((0, 0),)),)),
+                TrackingAssumption((GriddedPerm((0,), ((2, 2),)),)),
+            ),
+        ),
+    ),
+    list(
+        SlidingFactory(use_symmetries=True)(
+            Tiling(
+                obstructions=(
+                    GriddedPerm((1, 0), ((2, 0), (2, 0))),
+                    GriddedPerm((2, 1, 0), ((1, 0), (1, 0), (1, 0))),
+                    GriddedPerm((2, 1, 0), ((1, 0), (1, 0), (2, 0))),
+                    GriddedPerm((2, 1, 0), ((1, 0), (1, 0), (3, 0))),
+                    GriddedPerm((2, 1, 0), ((1, 0), (2, 0), (3, 0))),
+                    GriddedPerm((2, 1, 0), ((1, 0), (3, 0), (3, 0))),
+                    GriddedPerm((2, 1, 0), ((2, 0), (3, 0), (3, 0))),
+                    GriddedPerm((2, 1, 0), ((3, 0), (3, 0), (3, 0))),
+                    GriddedPerm((0, 3, 2, 1), ((0, 0), (0, 0), (0, 0), (0, 0))),
+                    GriddedPerm((0, 3, 2, 1), ((0, 0), (0, 0), (0, 0), (1, 0))),
+                    GriddedPerm((0, 3, 2, 1), ((0, 0), (0, 0), (0, 0), (2, 0))),
+                    GriddedPerm((0, 3, 2, 1), ((0, 0), (0, 0), (0, 0), (3, 0))),
+                    GriddedPerm((0, 3, 2, 1), ((0, 0), (0, 0), (1, 0), (1, 0))),
+                    GriddedPerm((0, 3, 2, 1), ((0, 0), (0, 0), (1, 0), (2, 0))),
+                    GriddedPerm((0, 3, 2, 1), ((0, 0), (0, 0), (1, 0), (3, 0))),
+                    GriddedPerm((0, 3, 2, 1), ((0, 0), (0, 0), (2, 0), (3, 0))),
+                    GriddedPerm((0, 3, 2, 1), ((0, 0), (0, 0), (3, 0), (3, 0))),
+                ),
+                requirements=(),
+                assumptions=(
+                    TrackingAssumption((GriddedPerm((0,), ((2, 0),)),)),
+                    TrackingAssumption(
+                        (GriddedPerm((0,), ((2, 0),)), GriddedPerm((0,), ((3, 0),)))
+                    ),
+                    TrackingAssumption((GriddedPerm((0,), ((3, 0),)),)),
+                ),
+            )
+        )
+    )[1],
+    RequirementInsertionStrategy(
+        gps=frozenset({GriddedPerm((0,), ((2, 0),))}), ignore_parent=True
+    )(
+        Tiling(
+            obstructions=(
+                GriddedPerm((0, 1), ((1, 0), (1, 0))),
+                GriddedPerm((0, 1), ((2, 0), (2, 0))),
+                GriddedPerm((0, 1), ((2, 0), (3, 0))),
+                GriddedPerm((0, 1), ((3, 0), (3, 0))),
+                GriddedPerm((1, 0), ((0, 0), (2, 0))),
+                GriddedPerm((1, 0), ((0, 0), (3, 0))),
+                GriddedPerm((1, 0), ((2, 0), (2, 0))),
+                GriddedPerm((1, 0), ((2, 0), (3, 0))),
+                GriddedPerm((1, 0), ((3, 0), (3, 0))),
+                GriddedPerm((0, 1, 2), ((0, 0), (0, 0), (0, 0))),
+                GriddedPerm((0, 1, 2), ((0, 0), (0, 0), (1, 0))),
+                GriddedPerm((0, 1, 2), ((0, 0), (0, 0), (2, 0))),
+                GriddedPerm((0, 1, 2), ((0, 0), (0, 0), (3, 0))),
+                GriddedPerm((0, 1, 2), ((0, 0), (1, 0), (2, 0))),
+                GriddedPerm((0, 1, 2), ((0, 0), (1, 0), (3, 0))),
+                GriddedPerm((0, 2, 1), ((0, 0), (0, 0), (1, 0))),
+                GriddedPerm((1, 0, 2), ((0, 0), (0, 0), (0, 0))),
+            ),
+            requirements=(
+                (GriddedPerm((0,), ((0, 0),)),),
+                (GriddedPerm((0,), ((3, 0),)),),
+            ),
+            assumptions=(TrackingAssumption((GriddedPerm((0,), ((3, 0),)),)),),
+        )
     )
     .to_equivalence_rule()
-    .to_reverse_rule(),
+    .to_reverse_rule(0),
+    RequirementInsertionStrategy(
+        gps=frozenset({GriddedPerm((0,), ((0, 2),))}), ignore_parent=True
+    )(
+        Tiling(
+            obstructions=(
+                GriddedPerm((0, 1), ((0, 1), (0, 1))),
+                GriddedPerm((0, 1), ((0, 1), (0, 2))),
+                GriddedPerm((0, 1), ((0, 2), (0, 2))),
+                GriddedPerm((1, 0), ((0, 1), (0, 0))),
+                GriddedPerm((1, 0), ((0, 1), (0, 1))),
+                GriddedPerm((1, 0), ((0, 2), (0, 0))),
+                GriddedPerm((1, 0), ((0, 2), (0, 1))),
+                GriddedPerm((1, 0), ((0, 2), (0, 2))),
+                GriddedPerm((0, 1, 2), ((0, 0), (0, 0), (0, 0))),
+                GriddedPerm((0, 1, 2), ((0, 0), (0, 0), (0, 1))),
+                GriddedPerm((0, 1, 2), ((0, 0), (0, 0), (0, 2))),
+                GriddedPerm((0, 2, 1), ((0, 0), (0, 0), (0, 0))),
+                GriddedPerm((1, 2, 0), ((0, 0), (0, 0), (0, 0))),
+            ),
+            requirements=((GriddedPerm((0,), ((0, 1),)),),),
+            assumptions=(TrackingAssumption((GriddedPerm((0,), ((0, 2),)),)),),
+        )
+    )
+    .to_equivalence_rule()
+    .to_reverse_rule(0),
 ]
-=======
-
-@pytest.fixture
-def rules_to_check():
-    return [
-        RequirementInsertionStrategy(
-            gps=frozenset({GriddedPerm((0,), ((0, 0),))}), ignore_parent=True
-        )(
-            Tiling(
-                obstructions=(
-                    GriddedPerm((0, 1), ((0, 0), (0, 0))),
-                    GriddedPerm((0, 1), ((0, 0), (1, 0))),
-                    GriddedPerm((0, 1), ((1, 0), (1, 0))),
-                    GriddedPerm((1, 0), ((0, 0), (1, 0))),
-                    GriddedPerm((1, 0), ((1, 0), (1, 0))),
-                ),
-                requirements=((GriddedPerm((0,), ((1, 0),)),),),
-                assumptions=(TrackingAssumption((GriddedPerm((0,), ((0, 0),)),)),),
-            )
-        ),
-        RequirementInsertionStrategy(
-            gps=frozenset({GriddedPerm((0,), ((2, 0),))}), ignore_parent=True
-        )(
-            Tiling(
-                obstructions=(
-                    GriddedPerm((0, 1), ((1, 0), (1, 0))),
-                    GriddedPerm((0, 1), ((2, 0), (2, 0))),
-                    GriddedPerm((0, 1), ((2, 0), (3, 0))),
-                    GriddedPerm((0, 1), ((3, 0), (3, 0))),
-                    GriddedPerm((1, 0), ((0, 0), (2, 0))),
-                    GriddedPerm((1, 0), ((0, 0), (3, 0))),
-                    GriddedPerm((1, 0), ((2, 0), (2, 0))),
-                    GriddedPerm((1, 0), ((2, 0), (3, 0))),
-                    GriddedPerm((1, 0), ((3, 0), (3, 0))),
-                    GriddedPerm((0, 1, 2), ((0, 0), (0, 0), (0, 0))),
-                    GriddedPerm((0, 1, 2), ((0, 0), (0, 0), (1, 0))),
-                    GriddedPerm((0, 1, 2), ((0, 0), (0, 0), (2, 0))),
-                    GriddedPerm((0, 1, 2), ((0, 0), (0, 0), (3, 0))),
-                    GriddedPerm((0, 1, 2), ((0, 0), (1, 0), (2, 0))),
-                    GriddedPerm((0, 1, 2), ((0, 0), (1, 0), (3, 0))),
-                    GriddedPerm((0, 2, 1), ((0, 0), (0, 0), (1, 0))),
-                    GriddedPerm((1, 0, 2), ((0, 0), (0, 0), (0, 0))),
-                ),
-                requirements=(
-                    (GriddedPerm((0,), ((0, 0),)),),
-                    (GriddedPerm((0,), ((3, 0),)),),
-                ),
-                assumptions=(TrackingAssumption((GriddedPerm((0,), ((3, 0),)),)),),
-            )
-        ).to_equivalence_rule(),
-        FusionStrategy(col_idx=1, tracked=True)(
-            Tiling(
-                obstructions=(
-                    GriddedPerm((0,), ((0, 0),)),
-                    GriddedPerm((0,), ((1, 0),)),
-                    GriddedPerm((0,), ((1, 1),)),
-                    GriddedPerm((0,), ((2, 0),)),
-                    GriddedPerm((0,), ((2, 1),)),
-                    GriddedPerm((0,), ((3, 1),)),
-                    GriddedPerm((0,), ((3, 2),)),
-                    GriddedPerm((0, 1), ((1, 2), (1, 2))),
-                    GriddedPerm((0, 1), ((1, 2), (2, 2))),
-                    GriddedPerm((0, 1), ((2, 2), (2, 2))),
-                    GriddedPerm((0, 1), ((3, 0), (3, 0))),
-                    GriddedPerm((0, 1, 2), ((0, 1), (0, 1), (0, 2))),
-                    GriddedPerm((0, 1, 2), ((0, 1), (0, 2), (0, 2))),
-                    GriddedPerm((0, 1, 2), ((0, 1), (0, 2), (1, 2))),
-                    GriddedPerm((0, 1, 2), ((0, 1), (0, 2), (2, 2))),
-                    GriddedPerm((0, 2, 1), ((0, 1), (0, 1), (0, 1))),
-                    GriddedPerm((0, 2, 1), ((0, 1), (1, 2), (1, 2))),
-                    GriddedPerm((0, 2, 1), ((0, 1), (1, 2), (2, 2))),
-                    GriddedPerm((0, 2, 1), ((0, 1), (2, 2), (2, 2))),
-                    GriddedPerm((1, 0, 2), ((0, 2), (0, 1), (1, 2))),
-                    GriddedPerm((1, 0, 2), ((0, 2), (0, 1), (2, 2))),
-                    GriddedPerm((2, 0, 1), ((0, 1), (0, 1), (0, 1))),
-                    GriddedPerm((0, 1, 3, 2), ((0, 2), (0, 2), (0, 2), (0, 2))),
-                    GriddedPerm((0, 1, 3, 2), ((0, 2), (0, 2), (0, 2), (1, 2))),
-                    GriddedPerm((0, 1, 3, 2), ((0, 2), (0, 2), (0, 2), (2, 2))),
-                    GriddedPerm((0, 1, 3, 2), ((0, 2), (0, 2), (1, 2), (1, 2))),
-                    GriddedPerm((0, 1, 3, 2), ((0, 2), (0, 2), (1, 2), (2, 2))),
-                    GriddedPerm((0, 1, 3, 2), ((0, 2), (0, 2), (2, 2), (2, 2))),
-                    GriddedPerm((0, 2, 1, 3), ((0, 2), (0, 2), (0, 2), (0, 2))),
-                    GriddedPerm((0, 2, 1, 3), ((0, 2), (0, 2), (0, 2), (1, 2))),
-                    GriddedPerm((0, 2, 1, 3), ((0, 2), (0, 2), (0, 2), (2, 2))),
-                    GriddedPerm((0, 2, 3, 1), ((0, 2), (0, 2), (0, 2), (0, 2))),
-                    GriddedPerm((0, 2, 3, 1), ((0, 2), (0, 2), (0, 2), (1, 2))),
-                    GriddedPerm((0, 2, 3, 1), ((0, 2), (0, 2), (0, 2), (2, 2))),
-                    GriddedPerm((0, 2, 3, 1), ((0, 2), (0, 2), (1, 2), (1, 2))),
-                    GriddedPerm((0, 2, 3, 1), ((0, 2), (0, 2), (1, 2), (2, 2))),
-                    GriddedPerm((0, 2, 3, 1), ((0, 2), (0, 2), (2, 2), (2, 2))),
-                    GriddedPerm((2, 0, 1, 3), ((0, 2), (0, 2), (0, 2), (0, 2))),
-                    GriddedPerm((2, 0, 1, 3), ((0, 2), (0, 2), (0, 2), (1, 2))),
-                    GriddedPerm((2, 0, 1, 3), ((0, 2), (0, 2), (0, 2), (2, 2))),
-                ),
-                requirements=(
-                    (GriddedPerm((0,), ((1, 2),)),),
-                    (GriddedPerm((0,), ((2, 2),)),),
-                    (GriddedPerm((0,), ((3, 0),)),),
-                ),
-                assumptions=(
-                    TrackingAssumption(
-                        (
-                            GriddedPerm((0,), ((2, 2),)),
-                            GriddedPerm((0,), ((3, 0),)),
-                        )
-                    ),
-                ),
-            )
-        ),
-        RequirementInsertionStrategy(
-            gps=frozenset({GriddedPerm((0,), ((0, 2),))}), ignore_parent=True
-        )(
-            Tiling(
-                obstructions=(
-                    GriddedPerm((0, 1), ((0, 1), (0, 1))),
-                    GriddedPerm((0, 1), ((0, 1), (0, 2))),
-                    GriddedPerm((0, 1), ((0, 2), (0, 2))),
-                    GriddedPerm((1, 0), ((0, 1), (0, 0))),
-                    GriddedPerm((1, 0), ((0, 1), (0, 1))),
-                    GriddedPerm((1, 0), ((0, 2), (0, 0))),
-                    GriddedPerm((1, 0), ((0, 2), (0, 1))),
-                    GriddedPerm((1, 0), ((0, 2), (0, 2))),
-                    GriddedPerm((0, 1, 2), ((0, 0), (0, 0), (0, 0))),
-                    GriddedPerm((0, 1, 2), ((0, 0), (0, 0), (0, 1))),
-                    GriddedPerm((0, 1, 2), ((0, 0), (0, 0), (0, 2))),
-                    GriddedPerm((0, 2, 1), ((0, 0), (0, 0), (0, 0))),
-                    GriddedPerm((1, 2, 0), ((0, 0), (0, 0), (0, 0))),
-                ),
-                requirements=((GriddedPerm((0,), ((0, 1),)),),),
-                assumptions=(TrackingAssumption((GriddedPerm((0,), ((0, 2),)),)),),
-            )
-        ).to_equivalence_rule(),
-        FactorStrategy([[(0, 0)], [(1, 1)]])(
-            Tiling(
-                obstructions=(
-                    GriddedPerm((0, 1), ((0, 0), (0, 0))),
-                    GriddedPerm((1, 0), ((1, 1), (1, 1))),
-                ),
-            )
-        ),
-        FactorStrategy([[(0, 0)], [(1, 1)], [(2, 2)]])(
-            Tiling(
-                obstructions=(
-                    GriddedPerm((0, 1), ((0, 0), (0, 0))),
-                    GriddedPerm((1, 0), ((1, 1), (1, 1))),
-                    GriddedPerm((0, 1), ((2, 2), (2, 2))),
-                    GriddedPerm((1, 0), ((2, 2), (2, 2))),
-                ),
-                requirements=(
-                    (GriddedPerm((0,), ((0, 0),)),),
-                    (GriddedPerm((0,), ((2, 2),)),),
-                ),
-            )
-        ),
-        FactorStrategy([[(0, 0)], [(1, 1)]])(
-            Tiling(
-                obstructions=(
-                    GriddedPerm((0, 1), ((0, 0), (0, 0))),
-                    GriddedPerm((1, 0), ((1, 1), (1, 1))),
-                ),
-                assumptions=(TrackingAssumption((GriddedPerm((0,), ((0, 0),)),)),),
-            )
-        ),
-        FactorStrategy([[(0, 0)], [(1, 1)], [(2, 2)]])(
-            Tiling(
-                obstructions=(
-                    GriddedPerm((0, 1), ((0, 0), (0, 0))),
-                    GriddedPerm((1, 0), ((1, 1), (1, 1))),
-                    GriddedPerm((0, 1), ((2, 2), (2, 2))),
-                    GriddedPerm((1, 0), ((2, 2), (2, 2))),
-                ),
-                requirements=(
-                    (GriddedPerm((0,), ((0, 0),)),),
-                    (GriddedPerm((0,), ((2, 2),)),),
-                ),
-                assumptions=(
-                    TrackingAssumption((GriddedPerm((0,), ((0, 0),)),)),
-                    TrackingAssumption(
-                        (GriddedPerm((0,), ((0, 0),)), GriddedPerm((0,), ((2, 2),))),
-                    ),
-                ),
-            ),
-        ),
-        FactorStrategy([[(0, 0)], [(1, 1)], [(2, 2)]])(
-            Tiling(
-                obstructions=(
-                    GriddedPerm((0, 1), ((0, 0), (0, 0))),
-                    GriddedPerm((1, 0), ((1, 1), (1, 1))),
-                    GriddedPerm((0, 1), ((2, 2), (2, 2))),
-                    GriddedPerm((1, 0), ((2, 2), (2, 2))),
-                ),
-                requirements=(
-                    (GriddedPerm((0,), ((0, 0),)),),
-                    (GriddedPerm((0,), ((2, 2),)),),
-                ),
-                assumptions=(
-                    TrackingAssumption((GriddedPerm((0,), ((0, 0),)),)),
-                    TrackingAssumption((GriddedPerm((0,), ((2, 2),)),)),
-                ),
-            ),
-        ),
-        list(
-            SlidingFactory(use_symmetries=True)(
-                Tiling(
-                    obstructions=(
-                        GriddedPerm((1, 0), ((2, 0), (2, 0))),
-                        GriddedPerm((2, 1, 0), ((1, 0), (1, 0), (1, 0))),
-                        GriddedPerm((2, 1, 0), ((1, 0), (1, 0), (2, 0))),
-                        GriddedPerm((2, 1, 0), ((1, 0), (1, 0), (3, 0))),
-                        GriddedPerm((2, 1, 0), ((1, 0), (2, 0), (3, 0))),
-                        GriddedPerm((2, 1, 0), ((1, 0), (3, 0), (3, 0))),
-                        GriddedPerm((2, 1, 0), ((2, 0), (3, 0), (3, 0))),
-                        GriddedPerm((2, 1, 0), ((3, 0), (3, 0), (3, 0))),
-                        GriddedPerm((0, 3, 2, 1), ((0, 0), (0, 0), (0, 0), (0, 0))),
-                        GriddedPerm((0, 3, 2, 1), ((0, 0), (0, 0), (0, 0), (1, 0))),
-                        GriddedPerm((0, 3, 2, 1), ((0, 0), (0, 0), (0, 0), (2, 0))),
-                        GriddedPerm((0, 3, 2, 1), ((0, 0), (0, 0), (0, 0), (3, 0))),
-                        GriddedPerm((0, 3, 2, 1), ((0, 0), (0, 0), (1, 0), (1, 0))),
-                        GriddedPerm((0, 3, 2, 1), ((0, 0), (0, 0), (1, 0), (2, 0))),
-                        GriddedPerm((0, 3, 2, 1), ((0, 0), (0, 0), (1, 0), (3, 0))),
-                        GriddedPerm((0, 3, 2, 1), ((0, 0), (0, 0), (2, 0), (3, 0))),
-                        GriddedPerm((0, 3, 2, 1), ((0, 0), (0, 0), (3, 0), (3, 0))),
-                    ),
-                    requirements=(),
-                    assumptions=(
-                        TrackingAssumption((GriddedPerm((0,), ((2, 0),)),)),
-                        TrackingAssumption(
-                            (GriddedPerm((0,), ((2, 0),)), GriddedPerm((0,), ((3, 0),)))
-                        ),
-                        TrackingAssumption((GriddedPerm((0,), ((3, 0),)),)),
-                    ),
-                )
-            )
-        )[1],
-    ]
->>>>>>> 69eb2c7e
 
 
 @pytest.mark.parametrize("rule", rules_to_check)
