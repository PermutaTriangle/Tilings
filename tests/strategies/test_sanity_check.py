--- conflicted
+++ resolved
@@ -399,7 +399,6 @@
             ),
         )
     ),
-<<<<<<< HEAD
     RequirementPlacementStrategy(
         gps=(GriddedPerm((0,), ((0, 0),)),),
         indices=(0,),
@@ -413,7 +412,8 @@
             obstructions=(GriddedPerm((1, 2, 0), ((0, 0), (0, 0), (0, 0))),),
             requirements=(),
             assumptions=(TrackingAssumption((GriddedPerm((0,), ((0, 0),)),)),),
-=======
+        )
+    ),
     RequirementInsertionStrategy(
         gps=frozenset({GriddedPerm((0,), ((1, 1),))}), ignore_parent=False
     )(
@@ -443,7 +443,6 @@
             ),
             requirements=((GriddedPerm((0,), ((0, 0),)),),),
             assumptions=(),
->>>>>>> b96c16a2
         )
     ),
 ]
